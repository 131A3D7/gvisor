// Copyright 2018 The gVisor Authors.
//
// Licensed under the Apache License, Version 2.0 (the "License");
// you may not use this file except in compliance with the License.
// You may obtain a copy of the License at
//
//     http://www.apache.org/licenses/LICENSE-2.0
//
// Unless required by applicable law or agreed to in writing, software
// distributed under the License is distributed on an "AS IS" BASIS,
// WITHOUT WARRANTIES OR CONDITIONS OF ANY KIND, either express or implied.
// See the License for the specific language governing permissions and
// limitations under the License.

// Package stack_test contains tests for the stack. It is in its own package so
// that the tests can also validate that all definitions needed to implement
// transport and network protocols are properly exported by the stack package.
package stack_test

import (
	"bytes"
	"fmt"
	"math"
	"net"
	"sort"
	"testing"
	"time"

	"github.com/google/go-cmp/cmp"
	"github.com/google/go-cmp/cmp/cmpopts"
	"gvisor.dev/gvisor/pkg/rand"
	"gvisor.dev/gvisor/pkg/tcpip"
	"gvisor.dev/gvisor/pkg/tcpip/buffer"
	"gvisor.dev/gvisor/pkg/tcpip/header"
	"gvisor.dev/gvisor/pkg/tcpip/link/channel"
	"gvisor.dev/gvisor/pkg/tcpip/link/loopback"
	"gvisor.dev/gvisor/pkg/tcpip/network/arp"
	"gvisor.dev/gvisor/pkg/tcpip/network/ipv4"
	"gvisor.dev/gvisor/pkg/tcpip/network/ipv6"
	"gvisor.dev/gvisor/pkg/tcpip/stack"
	"gvisor.dev/gvisor/pkg/tcpip/transport/udp"
)

const (
	// fakeNetNumber is used as a protocol number in tests.
	//
	// This constant should match fakeNetNumber in stack.go.
	fakeNetNumber        tcpip.NetworkProtocolNumber = math.MaxUint32
	fakeNetHeaderLen                                 = 12
	fakeDefaultPrefixLen                             = 8

	// fakeControlProtocol is used for control packets that represent
	// destination port unreachable.
	fakeControlProtocol tcpip.TransportProtocolNumber = 2

	// defaultMTU is the MTU, in bytes, used throughout the tests, except
	// where another value is explicitly used. It is chosen to match the MTU
	// of loopback interfaces on linux systems.
	defaultMTU = 65536

	dstAddrOffset        = 0
	srcAddrOffset        = 1
	protocolNumberOffset = 2
)

// fakeNetworkEndpoint is a network-layer protocol endpoint. It counts sent and
// received packets; the counts of all endpoints are aggregated in the protocol
// descriptor.
//
// Headers of this protocol are fakeNetHeaderLen bytes, but we currently only
// use the first three: destination address, source address, and transport
// protocol. They're all one byte fields to simplify parsing.
type fakeNetworkEndpoint struct {
	nicID      tcpip.NICID
	proto      *fakeNetworkProtocol
	dispatcher stack.TransportDispatcher
	ep         stack.LinkEndpoint
}

func (f *fakeNetworkEndpoint) MTU() uint32 {
	return f.ep.MTU() - uint32(f.MaxHeaderLength())
}

func (f *fakeNetworkEndpoint) NICID() tcpip.NICID {
	return f.nicID
}

func (*fakeNetworkEndpoint) DefaultTTL() uint8 {
	return 123
}

func (f *fakeNetworkEndpoint) HandlePacket(r *stack.Route, pkt *stack.PacketBuffer) {
	// Increment the received packet count in the protocol descriptor.
	f.proto.packetCount[int(r.LocalAddress[0])%len(f.proto.packetCount)]++

	// Handle control packets.
	if pkt.NetworkHeader().View()[protocolNumberOffset] == uint8(fakeControlProtocol) {
		nb, ok := pkt.Data.PullUp(fakeNetHeaderLen)
		if !ok {
			return
		}
		pkt.Data.TrimFront(fakeNetHeaderLen)
		f.dispatcher.DeliverTransportControlPacket(
			tcpip.Address(nb[srcAddrOffset:srcAddrOffset+1]),
			tcpip.Address(nb[dstAddrOffset:dstAddrOffset+1]),
			fakeNetNumber,
			tcpip.TransportProtocolNumber(nb[protocolNumberOffset]),
			stack.ControlPortUnreachable, 0, pkt)
		return
	}

	// Dispatch the packet to the transport protocol.
	f.dispatcher.DeliverTransportPacket(r, tcpip.TransportProtocolNumber(pkt.NetworkHeader().View()[protocolNumberOffset]), pkt)
}

func (f *fakeNetworkEndpoint) MaxHeaderLength() uint16 {
	return f.ep.MaxHeaderLength() + fakeNetHeaderLen
}

func (f *fakeNetworkEndpoint) PseudoHeaderChecksum(protocol tcpip.TransportProtocolNumber, dstAddr tcpip.Address) uint16 {
	return 0
}

func (f *fakeNetworkEndpoint) Capabilities() stack.LinkEndpointCapabilities {
	return f.ep.Capabilities()
}

func (f *fakeNetworkEndpoint) NetworkProtocolNumber() tcpip.NetworkProtocolNumber {
	return f.proto.Number()
}

func (f *fakeNetworkEndpoint) WritePacket(r *stack.Route, gso *stack.GSO, params stack.NetworkHeaderParams, pkt *stack.PacketBuffer) *tcpip.Error {
	// Increment the sent packet count in the protocol descriptor.
	f.proto.sendPacketCount[int(r.RemoteAddress[0])%len(f.proto.sendPacketCount)]++

	// Add the protocol's header to the packet and send it to the link
	// endpoint.
	hdr := pkt.NetworkHeader().Push(fakeNetHeaderLen)
	hdr[dstAddrOffset] = r.RemoteAddress[0]
	hdr[srcAddrOffset] = r.LocalAddress[0]
	hdr[protocolNumberOffset] = byte(params.Protocol)

	if r.Loop&stack.PacketLoop != 0 {
		f.HandlePacket(r, pkt)
	}
	if r.Loop&stack.PacketOut == 0 {
		return nil
	}

	return f.ep.WritePacket(r, gso, fakeNetNumber, pkt)
}

// WritePackets implements stack.LinkEndpoint.WritePackets.
func (f *fakeNetworkEndpoint) WritePackets(r *stack.Route, gso *stack.GSO, pkts stack.PacketBufferList, params stack.NetworkHeaderParams) (int, *tcpip.Error) {
	panic("not implemented")
}

func (*fakeNetworkEndpoint) WriteHeaderIncludedPacket(r *stack.Route, pkt *stack.PacketBuffer) *tcpip.Error {
	return tcpip.ErrNotSupported
}

func (*fakeNetworkEndpoint) Close() {}

type fakeNetGoodOption bool

type fakeNetBadOption bool

type fakeNetInvalidValueOption int

type fakeNetOptions struct {
	good bool
}

// fakeNetworkProtocol is a network-layer protocol descriptor. It aggregates the
// number of packets sent and received via endpoints of this protocol. The index
// where packets are added is given by the packet's destination address MOD 10.
type fakeNetworkProtocol struct {
	packetCount     [10]int
	sendPacketCount [10]int
	opts            fakeNetOptions
}

func (f *fakeNetworkProtocol) Number() tcpip.NetworkProtocolNumber {
	return fakeNetNumber
}

func (f *fakeNetworkProtocol) MinimumPacketSize() int {
	return fakeNetHeaderLen
}

func (f *fakeNetworkProtocol) DefaultPrefixLen() int {
	return fakeDefaultPrefixLen
}

func (f *fakeNetworkProtocol) PacketCount(intfAddr byte) int {
	return f.packetCount[int(intfAddr)%len(f.packetCount)]
}

func (*fakeNetworkProtocol) ParseAddresses(v buffer.View) (src, dst tcpip.Address) {
	return tcpip.Address(v[srcAddrOffset : srcAddrOffset+1]), tcpip.Address(v[dstAddrOffset : dstAddrOffset+1])
}

func (f *fakeNetworkProtocol) NewEndpoint(nicID tcpip.NICID, linkAddrCache stack.LinkAddressCache, dispatcher stack.TransportDispatcher, ep stack.LinkEndpoint, _ *stack.Stack) stack.NetworkEndpoint {
	return &fakeNetworkEndpoint{
		nicID:      nicID,
		proto:      f,
		dispatcher: dispatcher,
		ep:         ep,
	}
}

func (f *fakeNetworkProtocol) SetOption(option interface{}) *tcpip.Error {
	switch v := option.(type) {
	case fakeNetGoodOption:
		f.opts.good = bool(v)
		return nil
	case fakeNetInvalidValueOption:
		return tcpip.ErrInvalidOptionValue
	default:
		return tcpip.ErrUnknownProtocolOption
	}
}

func (f *fakeNetworkProtocol) Option(option interface{}) *tcpip.Error {
	switch v := option.(type) {
	case *fakeNetGoodOption:
		*v = fakeNetGoodOption(f.opts.good)
		return nil
	default:
		return tcpip.ErrUnknownProtocolOption
	}
}

// Close implements TransportProtocol.Close.
func (*fakeNetworkProtocol) Close() {}

// Wait implements TransportProtocol.Wait.
func (*fakeNetworkProtocol) Wait() {}

// Parse implements TransportProtocol.Parse.
func (*fakeNetworkProtocol) Parse(pkt *stack.PacketBuffer) (tcpip.TransportProtocolNumber, bool, bool) {
	hdr, ok := pkt.NetworkHeader().Consume(fakeNetHeaderLen)
	if !ok {
		return 0, false, false
	}
	return tcpip.TransportProtocolNumber(hdr[protocolNumberOffset]), true, true
}

func fakeNetFactory() stack.NetworkProtocol {
	return &fakeNetworkProtocol{}
}

// linkEPWithMockedAttach is a stack.LinkEndpoint that tests can use to verify
// that LinkEndpoint.Attach was called.
type linkEPWithMockedAttach struct {
	stack.LinkEndpoint
	attached bool
}

// Attach implements stack.LinkEndpoint.Attach.
func (l *linkEPWithMockedAttach) Attach(d stack.NetworkDispatcher) {
	l.LinkEndpoint.Attach(d)
	l.attached = d != nil
}

func (l *linkEPWithMockedAttach) isAttached() bool {
	return l.attached
}

// Checks to see if list contains an address.
func containsAddr(list []tcpip.ProtocolAddress, item tcpip.ProtocolAddress) bool {
	for _, i := range list {
		if i == item {
			return true
		}
	}

	return false
}

func TestNetworkReceive(t *testing.T) {
	// Create a stack with the fake network protocol, one nic, and two
	// addresses attached to it: 1 & 2.
	ep := channel.New(10, defaultMTU, "")
	s := stack.New(stack.Options{
		NetworkProtocols: []stack.NetworkProtocol{fakeNetFactory()},
	})
	if err := s.CreateNIC(1, ep); err != nil {
		t.Fatal("CreateNIC failed:", err)
	}

	if err := s.AddAddress(1, fakeNetNumber, "\x01"); err != nil {
		t.Fatal("AddAddress failed:", err)
	}

	if err := s.AddAddress(1, fakeNetNumber, "\x02"); err != nil {
		t.Fatal("AddAddress failed:", err)
	}

	fakeNet := s.NetworkProtocolInstance(fakeNetNumber).(*fakeNetworkProtocol)

	buf := buffer.NewView(30)

	// Make sure packet with wrong address is not delivered.
	buf[dstAddrOffset] = 3
	ep.InjectInbound(fakeNetNumber, stack.NewPacketBuffer(stack.PacketBufferOptions{
		Data: buf.ToVectorisedView(),
	}))
	if fakeNet.packetCount[1] != 0 {
		t.Errorf("packetCount[1] = %d, want %d", fakeNet.packetCount[1], 0)
	}
	if fakeNet.packetCount[2] != 0 {
		t.Errorf("packetCount[2] = %d, want %d", fakeNet.packetCount[2], 0)
	}

	// Make sure packet is delivered to first endpoint.
	buf[dstAddrOffset] = 1
	ep.InjectInbound(fakeNetNumber, stack.NewPacketBuffer(stack.PacketBufferOptions{
		Data: buf.ToVectorisedView(),
	}))
	if fakeNet.packetCount[1] != 1 {
		t.Errorf("packetCount[1] = %d, want %d", fakeNet.packetCount[1], 1)
	}
	if fakeNet.packetCount[2] != 0 {
		t.Errorf("packetCount[2] = %d, want %d", fakeNet.packetCount[2], 0)
	}

	// Make sure packet is delivered to second endpoint.
	buf[dstAddrOffset] = 2
	ep.InjectInbound(fakeNetNumber, stack.NewPacketBuffer(stack.PacketBufferOptions{
		Data: buf.ToVectorisedView(),
	}))
	if fakeNet.packetCount[1] != 1 {
		t.Errorf("packetCount[1] = %d, want %d", fakeNet.packetCount[1], 1)
	}
	if fakeNet.packetCount[2] != 1 {
		t.Errorf("packetCount[2] = %d, want %d", fakeNet.packetCount[2], 1)
	}

	// Make sure packet is not delivered if protocol number is wrong.
	ep.InjectInbound(fakeNetNumber-1, stack.NewPacketBuffer(stack.PacketBufferOptions{
		Data: buf.ToVectorisedView(),
	}))
	if fakeNet.packetCount[1] != 1 {
		t.Errorf("packetCount[1] = %d, want %d", fakeNet.packetCount[1], 1)
	}
	if fakeNet.packetCount[2] != 1 {
		t.Errorf("packetCount[2] = %d, want %d", fakeNet.packetCount[2], 1)
	}

	// Make sure packet that is too small is dropped.
	buf.CapLength(2)
	ep.InjectInbound(fakeNetNumber, stack.NewPacketBuffer(stack.PacketBufferOptions{
		Data: buf.ToVectorisedView(),
	}))
	if fakeNet.packetCount[1] != 1 {
		t.Errorf("packetCount[1] = %d, want %d", fakeNet.packetCount[1], 1)
	}
	if fakeNet.packetCount[2] != 1 {
		t.Errorf("packetCount[2] = %d, want %d", fakeNet.packetCount[2], 1)
	}
}

func sendTo(s *stack.Stack, addr tcpip.Address, payload buffer.View) *tcpip.Error {
	r, err := s.FindRoute(0, "", addr, fakeNetNumber, false /* multicastLoop */)
	if err != nil {
		return err
	}
	defer r.Release()
	return send(r, payload)
}

func send(r stack.Route, payload buffer.View) *tcpip.Error {
	return r.WritePacket(nil /* gso */, stack.NetworkHeaderParams{Protocol: fakeTransNumber, TTL: 123, TOS: stack.DefaultTOS}, stack.NewPacketBuffer(stack.PacketBufferOptions{
		ReserveHeaderBytes: int(r.MaxHeaderLength()),
		Data:               payload.ToVectorisedView(),
	}))
}

func testSendTo(t *testing.T, s *stack.Stack, addr tcpip.Address, ep *channel.Endpoint, payload buffer.View) {
	t.Helper()
	ep.Drain()
	if err := sendTo(s, addr, payload); err != nil {
		t.Error("sendTo failed:", err)
	}
	if got, want := ep.Drain(), 1; got != want {
		t.Errorf("sendTo packet count: got = %d, want %d", got, want)
	}
}

func testSend(t *testing.T, r stack.Route, ep *channel.Endpoint, payload buffer.View) {
	t.Helper()
	ep.Drain()
	if err := send(r, payload); err != nil {
		t.Error("send failed:", err)
	}
	if got, want := ep.Drain(), 1; got != want {
		t.Errorf("send packet count: got = %d, want %d", got, want)
	}
}

func testFailingSend(t *testing.T, r stack.Route, ep *channel.Endpoint, payload buffer.View, wantErr *tcpip.Error) {
	t.Helper()
	if gotErr := send(r, payload); gotErr != wantErr {
		t.Errorf("send failed: got = %s, want = %s ", gotErr, wantErr)
	}
}

func testFailingSendTo(t *testing.T, s *stack.Stack, addr tcpip.Address, ep *channel.Endpoint, payload buffer.View, wantErr *tcpip.Error) {
	t.Helper()
	if gotErr := sendTo(s, addr, payload); gotErr != wantErr {
		t.Errorf("sendto failed: got = %s, want = %s ", gotErr, wantErr)
	}
}

func testRecv(t *testing.T, fakeNet *fakeNetworkProtocol, localAddrByte byte, ep *channel.Endpoint, buf buffer.View) {
	t.Helper()
	// testRecvInternal injects one packet, and we expect to receive it.
	want := fakeNet.PacketCount(localAddrByte) + 1
	testRecvInternal(t, fakeNet, localAddrByte, ep, buf, want)
}

func testFailingRecv(t *testing.T, fakeNet *fakeNetworkProtocol, localAddrByte byte, ep *channel.Endpoint, buf buffer.View) {
	t.Helper()
	// testRecvInternal injects one packet, and we do NOT expect to receive it.
	want := fakeNet.PacketCount(localAddrByte)
	testRecvInternal(t, fakeNet, localAddrByte, ep, buf, want)
}

func testRecvInternal(t *testing.T, fakeNet *fakeNetworkProtocol, localAddrByte byte, ep *channel.Endpoint, buf buffer.View, want int) {
	t.Helper()
	ep.InjectInbound(fakeNetNumber, stack.NewPacketBuffer(stack.PacketBufferOptions{
		Data: buf.ToVectorisedView(),
	}))
	if got := fakeNet.PacketCount(localAddrByte); got != want {
		t.Errorf("receive packet count: got = %d, want %d", got, want)
	}
}

func TestNetworkSend(t *testing.T) {
	// Create a stack with the fake network protocol, one nic, and one
	// address: 1. The route table sends all packets through the only
	// existing nic.
	ep := channel.New(10, defaultMTU, "")
	s := stack.New(stack.Options{
		NetworkProtocols: []stack.NetworkProtocol{fakeNetFactory()},
	})
	if err := s.CreateNIC(1, ep); err != nil {
		t.Fatal("NewNIC failed:", err)
	}

	{
		subnet, err := tcpip.NewSubnet("\x00", "\x00")
		if err != nil {
			t.Fatal(err)
		}
		s.SetRouteTable([]tcpip.Route{{Destination: subnet, Gateway: "\x00", NIC: 1}})
	}

	if err := s.AddAddress(1, fakeNetNumber, "\x01"); err != nil {
		t.Fatal("AddAddress failed:", err)
	}

	// Make sure that the link-layer endpoint received the outbound packet.
	testSendTo(t, s, "\x03", ep, nil)
}

func TestNetworkSendMultiRoute(t *testing.T) {
	// Create a stack with the fake network protocol, two nics, and two
	// addresses per nic, the first nic has odd address, the second one has
	// even addresses.
	s := stack.New(stack.Options{
		NetworkProtocols: []stack.NetworkProtocol{fakeNetFactory()},
	})

	ep1 := channel.New(10, defaultMTU, "")
	if err := s.CreateNIC(1, ep1); err != nil {
		t.Fatal("CreateNIC failed:", err)
	}

	if err := s.AddAddress(1, fakeNetNumber, "\x01"); err != nil {
		t.Fatal("AddAddress failed:", err)
	}

	if err := s.AddAddress(1, fakeNetNumber, "\x03"); err != nil {
		t.Fatal("AddAddress failed:", err)
	}

	ep2 := channel.New(10, defaultMTU, "")
	if err := s.CreateNIC(2, ep2); err != nil {
		t.Fatal("CreateNIC failed:", err)
	}

	if err := s.AddAddress(2, fakeNetNumber, "\x02"); err != nil {
		t.Fatal("AddAddress failed:", err)
	}

	if err := s.AddAddress(2, fakeNetNumber, "\x04"); err != nil {
		t.Fatal("AddAddress failed:", err)
	}

	// Set a route table that sends all packets with odd destination
	// addresses through the first NIC, and all even destination address
	// through the second one.
	{
		subnet0, err := tcpip.NewSubnet("\x00", "\x01")
		if err != nil {
			t.Fatal(err)
		}
		subnet1, err := tcpip.NewSubnet("\x01", "\x01")
		if err != nil {
			t.Fatal(err)
		}
		s.SetRouteTable([]tcpip.Route{
			{Destination: subnet1, Gateway: "\x00", NIC: 1},
			{Destination: subnet0, Gateway: "\x00", NIC: 2},
		})
	}

	// Send a packet to an odd destination.
	testSendTo(t, s, "\x05", ep1, nil)

	// Send a packet to an even destination.
	testSendTo(t, s, "\x06", ep2, nil)
}

func testRoute(t *testing.T, s *stack.Stack, nic tcpip.NICID, srcAddr, dstAddr, expectedSrcAddr tcpip.Address) {
	r, err := s.FindRoute(nic, srcAddr, dstAddr, fakeNetNumber, false /* multicastLoop */)
	if err != nil {
		t.Fatal("FindRoute failed:", err)
	}

	defer r.Release()

	if r.LocalAddress != expectedSrcAddr {
		t.Fatalf("Bad source address: expected %v, got %v", expectedSrcAddr, r.LocalAddress)
	}

	if r.RemoteAddress != dstAddr {
		t.Fatalf("Bad destination address: expected %v, got %v", dstAddr, r.RemoteAddress)
	}
}

func testNoRoute(t *testing.T, s *stack.Stack, nic tcpip.NICID, srcAddr, dstAddr tcpip.Address) {
	_, err := s.FindRoute(nic, srcAddr, dstAddr, fakeNetNumber, false /* multicastLoop */)
	if err != tcpip.ErrNoRoute {
		t.Fatalf("FindRoute returned unexpected error, got = %v, want = %s", err, tcpip.ErrNoRoute)
	}
}

// TestAttachToLinkEndpointImmediately tests that a LinkEndpoint is attached to
// a NetworkDispatcher when the NIC is created.
func TestAttachToLinkEndpointImmediately(t *testing.T) {
	const nicID = 1

	tests := []struct {
		name    string
		nicOpts stack.NICOptions
	}{
		{
			name:    "Create enabled NIC",
			nicOpts: stack.NICOptions{Disabled: false},
		},
		{
			name:    "Create disabled NIC",
			nicOpts: stack.NICOptions{Disabled: true},
		},
	}

	for _, test := range tests {
		t.Run(test.name, func(t *testing.T) {
			s := stack.New(stack.Options{
				NetworkProtocols: []stack.NetworkProtocol{fakeNetFactory()},
			})

			e := linkEPWithMockedAttach{
				LinkEndpoint: loopback.New(),
			}

			if err := s.CreateNICWithOptions(nicID, &e, test.nicOpts); err != nil {
				t.Fatalf("CreateNICWithOptions(%d, _, %+v) = %s", nicID, test.nicOpts, err)
			}
			if !e.isAttached() {
				t.Fatal("link endpoint not attached to a network dispatcher")
			}
		})
	}
}

func TestDisableUnknownNIC(t *testing.T) {
	s := stack.New(stack.Options{
		NetworkProtocols: []stack.NetworkProtocol{fakeNetFactory()},
	})

	if err := s.DisableNIC(1); err != tcpip.ErrUnknownNICID {
		t.Fatalf("got s.DisableNIC(1) = %v, want = %s", err, tcpip.ErrUnknownNICID)
	}
}

func TestDisabledNICsNICInfoAndCheckNIC(t *testing.T) {
	const nicID = 1

	s := stack.New(stack.Options{
		NetworkProtocols: []stack.NetworkProtocol{fakeNetFactory()},
	})

	e := loopback.New()
	nicOpts := stack.NICOptions{Disabled: true}
	if err := s.CreateNICWithOptions(nicID, e, nicOpts); err != nil {
		t.Fatalf("CreateNICWithOptions(%d, _, %+v) = %s", nicID, nicOpts, err)
	}

	checkNIC := func(enabled bool) {
		t.Helper()

		allNICInfo := s.NICInfo()
		nicInfo, ok := allNICInfo[nicID]
		if !ok {
			t.Errorf("entry for %d missing from allNICInfo = %+v", nicID, allNICInfo)
		} else if nicInfo.Flags.Running != enabled {
			t.Errorf("got nicInfo.Flags.Running = %t, want = %t", nicInfo.Flags.Running, enabled)
		}

		if got := s.CheckNIC(nicID); got != enabled {
			t.Errorf("got s.CheckNIC(%d) = %t, want = %t", nicID, got, enabled)
		}
	}

	// NIC should initially report itself as disabled.
	checkNIC(false)

	if err := s.EnableNIC(nicID); err != nil {
		t.Fatalf("s.EnableNIC(%d): %s", nicID, err)
	}
	checkNIC(true)

	// If the NIC is not reporting a correct enabled status, we cannot trust the
	// next check so end the test here.
	if t.Failed() {
		t.FailNow()
	}

	if err := s.DisableNIC(nicID); err != nil {
		t.Fatalf("s.DisableNIC(%d): %s", nicID, err)
	}
	checkNIC(false)
}

func TestRemoveUnknownNIC(t *testing.T) {
	s := stack.New(stack.Options{
		NetworkProtocols: []stack.NetworkProtocol{fakeNetFactory()},
	})

	if err := s.RemoveNIC(1); err != tcpip.ErrUnknownNICID {
		t.Fatalf("got s.RemoveNIC(1) = %v, want = %s", err, tcpip.ErrUnknownNICID)
	}
}

func TestRemoveNIC(t *testing.T) {
	const nicID = 1

	s := stack.New(stack.Options{
		NetworkProtocols: []stack.NetworkProtocol{fakeNetFactory()},
	})

	e := linkEPWithMockedAttach{
		LinkEndpoint: loopback.New(),
	}
	if err := s.CreateNIC(nicID, &e); err != nil {
		t.Fatalf("CreateNIC(%d, _) = %s", nicID, err)
	}

	// NIC should be present in NICInfo and attached to a NetworkDispatcher.
	allNICInfo := s.NICInfo()
	if _, ok := allNICInfo[nicID]; !ok {
		t.Errorf("entry for %d missing from allNICInfo = %+v", nicID, allNICInfo)
	}
	if !e.isAttached() {
		t.Fatal("link endpoint not attached to a network dispatcher")
	}

	// Removing a NIC should remove it from NICInfo and e should be detached from
	// the NetworkDispatcher.
	if err := s.RemoveNIC(nicID); err != nil {
		t.Fatalf("s.RemoveNIC(%d): %s", nicID, err)
	}
	if nicInfo, ok := s.NICInfo()[nicID]; ok {
		t.Errorf("got unexpected NICInfo entry for deleted NIC %d = %+v", nicID, nicInfo)
	}
	if e.isAttached() {
		t.Error("link endpoint for removed NIC still attached to a network dispatcher")
	}
}

func TestRouteWithDownNIC(t *testing.T) {
	tests := []struct {
		name   string
		downFn func(s *stack.Stack, nicID tcpip.NICID) *tcpip.Error
		upFn   func(s *stack.Stack, nicID tcpip.NICID) *tcpip.Error
	}{
		{
			name:   "Disabled NIC",
			downFn: (*stack.Stack).DisableNIC,
			upFn:   (*stack.Stack).EnableNIC,
		},

		// Once a NIC is removed, it cannot be brought up.
		{
			name:   "Removed NIC",
			downFn: (*stack.Stack).RemoveNIC,
		},
	}

	const unspecifiedNIC = 0
	const nicID1 = 1
	const nicID2 = 2
	const addr1 = tcpip.Address("\x01")
	const addr2 = tcpip.Address("\x02")
	const nic1Dst = tcpip.Address("\x05")
	const nic2Dst = tcpip.Address("\x06")

	setup := func(t *testing.T) (*stack.Stack, *channel.Endpoint, *channel.Endpoint) {
		s := stack.New(stack.Options{
			NetworkProtocols: []stack.NetworkProtocol{fakeNetFactory()},
		})

		ep1 := channel.New(1, defaultMTU, "")
		if err := s.CreateNIC(nicID1, ep1); err != nil {
			t.Fatalf("CreateNIC(%d, _): %s", nicID1, err)
		}

		if err := s.AddAddress(nicID1, fakeNetNumber, addr1); err != nil {
			t.Fatalf("AddAddress(%d, %d, %s): %s", nicID1, fakeNetNumber, addr1, err)
		}

		ep2 := channel.New(1, defaultMTU, "")
		if err := s.CreateNIC(nicID2, ep2); err != nil {
			t.Fatalf("CreateNIC(%d, _): %s", nicID2, err)
		}

		if err := s.AddAddress(nicID2, fakeNetNumber, addr2); err != nil {
			t.Fatalf("AddAddress(%d, %d, %s): %s", nicID2, fakeNetNumber, addr2, err)
		}

		// Set a route table that sends all packets with odd destination
		// addresses through the first NIC, and all even destination address
		// through the second one.
		{
			subnet0, err := tcpip.NewSubnet("\x00", "\x01")
			if err != nil {
				t.Fatal(err)
			}
			subnet1, err := tcpip.NewSubnet("\x01", "\x01")
			if err != nil {
				t.Fatal(err)
			}
			s.SetRouteTable([]tcpip.Route{
				{Destination: subnet1, Gateway: "\x00", NIC: nicID1},
				{Destination: subnet0, Gateway: "\x00", NIC: nicID2},
			})
		}

		return s, ep1, ep2
	}

	// Tests that routes through a down NIC are not used when looking up a route
	// for a destination.
	t.Run("Find", func(t *testing.T) {
		for _, test := range tests {
			t.Run(test.name, func(t *testing.T) {
				s, _, _ := setup(t)

				// Test routes to odd address.
				testRoute(t, s, unspecifiedNIC, "", "\x05", addr1)
				testRoute(t, s, unspecifiedNIC, addr1, "\x05", addr1)
				testRoute(t, s, nicID1, addr1, "\x05", addr1)

				// Test routes to even address.
				testRoute(t, s, unspecifiedNIC, "", "\x06", addr2)
				testRoute(t, s, unspecifiedNIC, addr2, "\x06", addr2)
				testRoute(t, s, nicID2, addr2, "\x06", addr2)

				// Bringing NIC1 down should result in no routes to odd addresses. Routes to
				// even addresses should continue to be available as NIC2 is still up.
				if err := test.downFn(s, nicID1); err != nil {
					t.Fatalf("test.downFn(_, %d): %s", nicID1, err)
				}
				testNoRoute(t, s, unspecifiedNIC, "", nic1Dst)
				testNoRoute(t, s, unspecifiedNIC, addr1, nic1Dst)
				testNoRoute(t, s, nicID1, addr1, nic1Dst)
				testRoute(t, s, unspecifiedNIC, "", nic2Dst, addr2)
				testRoute(t, s, unspecifiedNIC, addr2, nic2Dst, addr2)
				testRoute(t, s, nicID2, addr2, nic2Dst, addr2)

				// Bringing NIC2 down should result in no routes to even addresses. No
				// route should be available to any address as routes to odd addresses
				// were made unavailable by bringing NIC1 down above.
				if err := test.downFn(s, nicID2); err != nil {
					t.Fatalf("test.downFn(_, %d): %s", nicID2, err)
				}
				testNoRoute(t, s, unspecifiedNIC, "", nic1Dst)
				testNoRoute(t, s, unspecifiedNIC, addr1, nic1Dst)
				testNoRoute(t, s, nicID1, addr1, nic1Dst)
				testNoRoute(t, s, unspecifiedNIC, "", nic2Dst)
				testNoRoute(t, s, unspecifiedNIC, addr2, nic2Dst)
				testNoRoute(t, s, nicID2, addr2, nic2Dst)

				if upFn := test.upFn; upFn != nil {
					// Bringing NIC1 up should make routes to odd addresses available
					// again. Routes to even addresses should continue to be unavailable
					// as NIC2 is still down.
					if err := upFn(s, nicID1); err != nil {
						t.Fatalf("test.upFn(_, %d): %s", nicID1, err)
					}
					testRoute(t, s, unspecifiedNIC, "", nic1Dst, addr1)
					testRoute(t, s, unspecifiedNIC, addr1, nic1Dst, addr1)
					testRoute(t, s, nicID1, addr1, nic1Dst, addr1)
					testNoRoute(t, s, unspecifiedNIC, "", nic2Dst)
					testNoRoute(t, s, unspecifiedNIC, addr2, nic2Dst)
					testNoRoute(t, s, nicID2, addr2, nic2Dst)
				}
			})
		}
	})

	// Tests that writing a packet using a Route through a down NIC fails.
	t.Run("WritePacket", func(t *testing.T) {
		for _, test := range tests {
			t.Run(test.name, func(t *testing.T) {
				s, ep1, ep2 := setup(t)

				r1, err := s.FindRoute(nicID1, addr1, nic1Dst, fakeNetNumber, false /* multicastLoop */)
				if err != nil {
					t.Errorf("FindRoute(%d, %s, %s, %d, false): %s", nicID1, addr1, nic1Dst, fakeNetNumber, err)
				}
				defer r1.Release()

				r2, err := s.FindRoute(nicID2, addr2, nic2Dst, fakeNetNumber, false /* multicastLoop */)
				if err != nil {
					t.Errorf("FindRoute(%d, %s, %s, %d, false): %s", nicID2, addr2, nic2Dst, fakeNetNumber, err)
				}
				defer r2.Release()

				// If we failed to get routes r1 or r2, we cannot proceed with the test.
				if t.Failed() {
					t.FailNow()
				}

				buf := buffer.View([]byte{1})
				testSend(t, r1, ep1, buf)
				testSend(t, r2, ep2, buf)

				// Writes with Routes that use NIC1 after being brought down should fail.
				if err := test.downFn(s, nicID1); err != nil {
					t.Fatalf("test.downFn(_, %d): %s", nicID1, err)
				}
				testFailingSend(t, r1, ep1, buf, tcpip.ErrInvalidEndpointState)
				testSend(t, r2, ep2, buf)

				// Writes with Routes that use NIC2 after being brought down should fail.
				if err := test.downFn(s, nicID2); err != nil {
					t.Fatalf("test.downFn(_, %d): %s", nicID2, err)
				}
				testFailingSend(t, r1, ep1, buf, tcpip.ErrInvalidEndpointState)
				testFailingSend(t, r2, ep2, buf, tcpip.ErrInvalidEndpointState)

				if upFn := test.upFn; upFn != nil {
					// Writes with Routes that use NIC1 after being brought up should
					// succeed.
					//
					// TODO(gvisor.dev/issue/1491): Should we instead completely
					// invalidate all Routes that were bound to a NIC that was brought
					// down at some point?
					if err := upFn(s, nicID1); err != nil {
						t.Fatalf("test.upFn(_, %d): %s", nicID1, err)
					}
					testSend(t, r1, ep1, buf)
					testFailingSend(t, r2, ep2, buf, tcpip.ErrInvalidEndpointState)
				}
			})
		}
	})
}

func TestRoutes(t *testing.T) {
	// Create a stack with the fake network protocol, two nics, and two
	// addresses per nic, the first nic has odd address, the second one has
	// even addresses.
	s := stack.New(stack.Options{
		NetworkProtocols: []stack.NetworkProtocol{fakeNetFactory()},
	})

	ep1 := channel.New(10, defaultMTU, "")
	if err := s.CreateNIC(1, ep1); err != nil {
		t.Fatal("CreateNIC failed:", err)
	}

	if err := s.AddAddress(1, fakeNetNumber, "\x01"); err != nil {
		t.Fatal("AddAddress failed:", err)
	}

	if err := s.AddAddress(1, fakeNetNumber, "\x03"); err != nil {
		t.Fatal("AddAddress failed:", err)
	}

	ep2 := channel.New(10, defaultMTU, "")
	if err := s.CreateNIC(2, ep2); err != nil {
		t.Fatal("CreateNIC failed:", err)
	}

	if err := s.AddAddress(2, fakeNetNumber, "\x02"); err != nil {
		t.Fatal("AddAddress failed:", err)
	}

	if err := s.AddAddress(2, fakeNetNumber, "\x04"); err != nil {
		t.Fatal("AddAddress failed:", err)
	}

	// Set a route table that sends all packets with odd destination
	// addresses through the first NIC, and all even destination address
	// through the second one.
	{
		subnet0, err := tcpip.NewSubnet("\x00", "\x01")
		if err != nil {
			t.Fatal(err)
		}
		subnet1, err := tcpip.NewSubnet("\x01", "\x01")
		if err != nil {
			t.Fatal(err)
		}
		s.SetRouteTable([]tcpip.Route{
			{Destination: subnet1, Gateway: "\x00", NIC: 1},
			{Destination: subnet0, Gateway: "\x00", NIC: 2},
		})
	}

	// Test routes to odd address.
	testRoute(t, s, 0, "", "\x05", "\x01")
	testRoute(t, s, 0, "\x01", "\x05", "\x01")
	testRoute(t, s, 1, "\x01", "\x05", "\x01")
	testRoute(t, s, 0, "\x03", "\x05", "\x03")
	testRoute(t, s, 1, "\x03", "\x05", "\x03")

	// Test routes to even address.
	testRoute(t, s, 0, "", "\x06", "\x02")
	testRoute(t, s, 0, "\x02", "\x06", "\x02")
	testRoute(t, s, 2, "\x02", "\x06", "\x02")
	testRoute(t, s, 0, "\x04", "\x06", "\x04")
	testRoute(t, s, 2, "\x04", "\x06", "\x04")

	// Try to send to odd numbered address from even numbered ones, then
	// vice-versa.
	testNoRoute(t, s, 0, "\x02", "\x05")
	testNoRoute(t, s, 2, "\x02", "\x05")
	testNoRoute(t, s, 0, "\x04", "\x05")
	testNoRoute(t, s, 2, "\x04", "\x05")

	testNoRoute(t, s, 0, "\x01", "\x06")
	testNoRoute(t, s, 1, "\x01", "\x06")
	testNoRoute(t, s, 0, "\x03", "\x06")
	testNoRoute(t, s, 1, "\x03", "\x06")
}

func TestAddressRemoval(t *testing.T) {
	const localAddrByte byte = 0x01
	localAddr := tcpip.Address([]byte{localAddrByte})
	remoteAddr := tcpip.Address("\x02")

	s := stack.New(stack.Options{
		NetworkProtocols: []stack.NetworkProtocol{fakeNetFactory()},
	})

	ep := channel.New(10, defaultMTU, "")
	if err := s.CreateNIC(1, ep); err != nil {
		t.Fatal("CreateNIC failed:", err)
	}

	if err := s.AddAddress(1, fakeNetNumber, localAddr); err != nil {
		t.Fatal("AddAddress failed:", err)
	}
	{
		subnet, err := tcpip.NewSubnet("\x00", "\x00")
		if err != nil {
			t.Fatal(err)
		}
		s.SetRouteTable([]tcpip.Route{{Destination: subnet, Gateway: "\x00", NIC: 1}})
	}

	fakeNet := s.NetworkProtocolInstance(fakeNetNumber).(*fakeNetworkProtocol)

	buf := buffer.NewView(30)

	// Send and receive packets, and verify they are received.
	buf[dstAddrOffset] = localAddrByte
	testRecv(t, fakeNet, localAddrByte, ep, buf)
	testSendTo(t, s, remoteAddr, ep, nil)

	// Remove the address, then check that send/receive doesn't work anymore.
	if err := s.RemoveAddress(1, localAddr); err != nil {
		t.Fatal("RemoveAddress failed:", err)
	}
	testFailingRecv(t, fakeNet, localAddrByte, ep, buf)
	testFailingSendTo(t, s, remoteAddr, ep, nil, tcpip.ErrNoRoute)

	// Check that removing the same address fails.
	if err := s.RemoveAddress(1, localAddr); err != tcpip.ErrBadLocalAddress {
		t.Fatalf("RemoveAddress returned unexpected error, got = %v, want = %s", err, tcpip.ErrBadLocalAddress)
	}
}

func TestAddressRemovalWithRouteHeld(t *testing.T) {
	const localAddrByte byte = 0x01
	localAddr := tcpip.Address([]byte{localAddrByte})
	remoteAddr := tcpip.Address("\x02")

	s := stack.New(stack.Options{
		NetworkProtocols: []stack.NetworkProtocol{fakeNetFactory()},
	})

	ep := channel.New(10, defaultMTU, "")
	if err := s.CreateNIC(1, ep); err != nil {
		t.Fatalf("CreateNIC failed: %v", err)
	}
	fakeNet := s.NetworkProtocolInstance(fakeNetNumber).(*fakeNetworkProtocol)
	buf := buffer.NewView(30)

	if err := s.AddAddress(1, fakeNetNumber, localAddr); err != nil {
		t.Fatal("AddAddress failed:", err)
	}
	{
		subnet, err := tcpip.NewSubnet("\x00", "\x00")
		if err != nil {
			t.Fatal(err)
		}
		s.SetRouteTable([]tcpip.Route{{Destination: subnet, Gateway: "\x00", NIC: 1}})
	}

	r, err := s.FindRoute(0, "", remoteAddr, fakeNetNumber, false /* multicastLoop */)
	if err != nil {
		t.Fatal("FindRoute failed:", err)
	}

	// Send and receive packets, and verify they are received.
	buf[dstAddrOffset] = localAddrByte
	testRecv(t, fakeNet, localAddrByte, ep, buf)
	testSend(t, r, ep, nil)
	testSendTo(t, s, remoteAddr, ep, nil)

	// Remove the address, then check that send/receive doesn't work anymore.
	if err := s.RemoveAddress(1, localAddr); err != nil {
		t.Fatal("RemoveAddress failed:", err)
	}
	testFailingRecv(t, fakeNet, localAddrByte, ep, buf)
	testFailingSend(t, r, ep, nil, tcpip.ErrInvalidEndpointState)
	testFailingSendTo(t, s, remoteAddr, ep, nil, tcpip.ErrNoRoute)

	// Check that removing the same address fails.
	if err := s.RemoveAddress(1, localAddr); err != tcpip.ErrBadLocalAddress {
		t.Fatalf("RemoveAddress returned unexpected error, got = %v, want = %s", err, tcpip.ErrBadLocalAddress)
	}
}

func verifyAddress(t *testing.T, s *stack.Stack, nicID tcpip.NICID, addr tcpip.Address) {
	t.Helper()
	info, ok := s.NICInfo()[nicID]
	if !ok {
		t.Fatalf("NICInfo() failed to find nicID=%d", nicID)
	}
	if len(addr) == 0 {
		// No address given, verify that there is no address assigned to the NIC.
		for _, a := range info.ProtocolAddresses {
			if a.Protocol == fakeNetNumber && a.AddressWithPrefix != (tcpip.AddressWithPrefix{}) {
				t.Errorf("verify no-address: got = %s, want = %s", a.AddressWithPrefix, (tcpip.AddressWithPrefix{}))
			}
		}
		return
	}
	// Address given, verify the address is assigned to the NIC and no other
	// address is.
	found := false
	for _, a := range info.ProtocolAddresses {
		if a.Protocol == fakeNetNumber {
			if a.AddressWithPrefix.Address == addr {
				found = true
			} else {
				t.Errorf("verify address: got = %s, want = %s", a.AddressWithPrefix.Address, addr)
			}
		}
	}
	if !found {
		t.Errorf("verify address: couldn't find %s on the NIC", addr)
	}
}

func TestEndpointExpiration(t *testing.T) {
	const (
		localAddrByte byte          = 0x01
		remoteAddr    tcpip.Address = "\x03"
		noAddr        tcpip.Address = ""
		nicID         tcpip.NICID   = 1
	)
	localAddr := tcpip.Address([]byte{localAddrByte})

	for _, promiscuous := range []bool{true, false} {
		for _, spoofing := range []bool{true, false} {
			t.Run(fmt.Sprintf("promiscuous=%t spoofing=%t", promiscuous, spoofing), func(t *testing.T) {
				s := stack.New(stack.Options{
					NetworkProtocols: []stack.NetworkProtocol{fakeNetFactory()},
				})

				ep := channel.New(10, defaultMTU, "")
				if err := s.CreateNIC(nicID, ep); err != nil {
					t.Fatal("CreateNIC failed:", err)
				}

				{
					subnet, err := tcpip.NewSubnet("\x00", "\x00")
					if err != nil {
						t.Fatal(err)
					}
					s.SetRouteTable([]tcpip.Route{{Destination: subnet, Gateway: "\x00", NIC: 1}})
				}

				fakeNet := s.NetworkProtocolInstance(fakeNetNumber).(*fakeNetworkProtocol)
				buf := buffer.NewView(30)
				buf[dstAddrOffset] = localAddrByte

				if promiscuous {
					if err := s.SetPromiscuousMode(nicID, true); err != nil {
						t.Fatal("SetPromiscuousMode failed:", err)
					}
				}

				if spoofing {
					if err := s.SetSpoofing(nicID, true); err != nil {
						t.Fatal("SetSpoofing failed:", err)
					}
				}

				// 1. No Address yet, send should only work for spoofing, receive for
				// promiscuous mode.
				//-----------------------
				verifyAddress(t, s, nicID, noAddr)
				if promiscuous {
					testRecv(t, fakeNet, localAddrByte, ep, buf)
				} else {
					testFailingRecv(t, fakeNet, localAddrByte, ep, buf)
				}
				if spoofing {
					// FIXME(b/139841518):Spoofing doesn't work if there is no primary address.
					// testSendTo(t, s, remoteAddr, ep, nil)
				} else {
					testFailingSendTo(t, s, remoteAddr, ep, nil, tcpip.ErrNoRoute)
				}

				// 2. Add Address, everything should work.
				//-----------------------
				if err := s.AddAddress(nicID, fakeNetNumber, localAddr); err != nil {
					t.Fatal("AddAddress failed:", err)
				}
				verifyAddress(t, s, nicID, localAddr)
				testRecv(t, fakeNet, localAddrByte, ep, buf)
				testSendTo(t, s, remoteAddr, ep, nil)

				// 3. Remove the address, send should only work for spoofing, receive
				// for promiscuous mode.
				//-----------------------
				if err := s.RemoveAddress(nicID, localAddr); err != nil {
					t.Fatal("RemoveAddress failed:", err)
				}
				verifyAddress(t, s, nicID, noAddr)
				if promiscuous {
					testRecv(t, fakeNet, localAddrByte, ep, buf)
				} else {
					testFailingRecv(t, fakeNet, localAddrByte, ep, buf)
				}
				if spoofing {
					// FIXME(b/139841518):Spoofing doesn't work if there is no primary address.
					// testSendTo(t, s, remoteAddr, ep, nil)
				} else {
					testFailingSendTo(t, s, remoteAddr, ep, nil, tcpip.ErrNoRoute)
				}

				// 4. Add Address back, everything should work again.
				//-----------------------
				if err := s.AddAddress(nicID, fakeNetNumber, localAddr); err != nil {
					t.Fatal("AddAddress failed:", err)
				}
				verifyAddress(t, s, nicID, localAddr)
				testRecv(t, fakeNet, localAddrByte, ep, buf)
				testSendTo(t, s, remoteAddr, ep, nil)

				// 5. Take a reference to the endpoint by getting a route. Verify that
				// we can still send/receive, including sending using the route.
				//-----------------------
				r, err := s.FindRoute(0, "", remoteAddr, fakeNetNumber, false /* multicastLoop */)
				if err != nil {
					t.Fatal("FindRoute failed:", err)
				}
				testRecv(t, fakeNet, localAddrByte, ep, buf)
				testSendTo(t, s, remoteAddr, ep, nil)
				testSend(t, r, ep, nil)

				// 6. Remove the address. Send should only work for spoofing, receive
				// for promiscuous mode.
				//-----------------------
				if err := s.RemoveAddress(nicID, localAddr); err != nil {
					t.Fatal("RemoveAddress failed:", err)
				}
				verifyAddress(t, s, nicID, noAddr)
				if promiscuous {
					testRecv(t, fakeNet, localAddrByte, ep, buf)
				} else {
					testFailingRecv(t, fakeNet, localAddrByte, ep, buf)
				}
				if spoofing {
					testSend(t, r, ep, nil)
					testSendTo(t, s, remoteAddr, ep, nil)
				} else {
					testFailingSend(t, r, ep, nil, tcpip.ErrInvalidEndpointState)
					testFailingSendTo(t, s, remoteAddr, ep, nil, tcpip.ErrNoRoute)
				}

				// 7. Add Address back, everything should work again.
				//-----------------------
				if err := s.AddAddress(nicID, fakeNetNumber, localAddr); err != nil {
					t.Fatal("AddAddress failed:", err)
				}
				verifyAddress(t, s, nicID, localAddr)
				testRecv(t, fakeNet, localAddrByte, ep, buf)
				testSendTo(t, s, remoteAddr, ep, nil)
				testSend(t, r, ep, nil)

				// 8. Remove the route, sendTo/recv should still work.
				//-----------------------
				r.Release()
				verifyAddress(t, s, nicID, localAddr)
				testRecv(t, fakeNet, localAddrByte, ep, buf)
				testSendTo(t, s, remoteAddr, ep, nil)

				// 9. Remove the address. Send should only work for spoofing, receive
				// for promiscuous mode.
				//-----------------------
				if err := s.RemoveAddress(nicID, localAddr); err != nil {
					t.Fatal("RemoveAddress failed:", err)
				}
				verifyAddress(t, s, nicID, noAddr)
				if promiscuous {
					testRecv(t, fakeNet, localAddrByte, ep, buf)
				} else {
					testFailingRecv(t, fakeNet, localAddrByte, ep, buf)
				}
				if spoofing {
					// FIXME(b/139841518):Spoofing doesn't work if there is no primary address.
					// testSendTo(t, s, remoteAddr, ep, nil)
				} else {
					testFailingSendTo(t, s, remoteAddr, ep, nil, tcpip.ErrNoRoute)
				}
			})
		}
	}
}

func TestPromiscuousMode(t *testing.T) {
	s := stack.New(stack.Options{
		NetworkProtocols: []stack.NetworkProtocol{fakeNetFactory()},
	})

	ep := channel.New(10, defaultMTU, "")
	if err := s.CreateNIC(1, ep); err != nil {
		t.Fatal("CreateNIC failed:", err)
	}

	{
		subnet, err := tcpip.NewSubnet("\x00", "\x00")
		if err != nil {
			t.Fatal(err)
		}
		s.SetRouteTable([]tcpip.Route{{Destination: subnet, Gateway: "\x00", NIC: 1}})
	}

	fakeNet := s.NetworkProtocolInstance(fakeNetNumber).(*fakeNetworkProtocol)

	buf := buffer.NewView(30)

	// Write a packet, and check that it doesn't get delivered as we don't
	// have a matching endpoint.
	const localAddrByte byte = 0x01
	buf[dstAddrOffset] = localAddrByte
	testFailingRecv(t, fakeNet, localAddrByte, ep, buf)

	// Set promiscuous mode, then check that packet is delivered.
	if err := s.SetPromiscuousMode(1, true); err != nil {
		t.Fatal("SetPromiscuousMode failed:", err)
	}
	testRecv(t, fakeNet, localAddrByte, ep, buf)

	// Check that we can't get a route as there is no local address.
	_, err := s.FindRoute(0, "", "\x02", fakeNetNumber, false /* multicastLoop */)
	if err != tcpip.ErrNoRoute {
		t.Fatalf("FindRoute returned unexpected error: got = %v, want = %s", err, tcpip.ErrNoRoute)
	}

	// Set promiscuous mode to false, then check that packet can't be
	// delivered anymore.
	if err := s.SetPromiscuousMode(1, false); err != nil {
		t.Fatal("SetPromiscuousMode failed:", err)
	}
	testFailingRecv(t, fakeNet, localAddrByte, ep, buf)
}

func TestSpoofingWithAddress(t *testing.T) {
	localAddr := tcpip.Address("\x01")
	nonExistentLocalAddr := tcpip.Address("\x02")
	dstAddr := tcpip.Address("\x03")

	s := stack.New(stack.Options{
		NetworkProtocols: []stack.NetworkProtocol{fakeNetFactory()},
	})

	ep := channel.New(10, defaultMTU, "")
	if err := s.CreateNIC(1, ep); err != nil {
		t.Fatal("CreateNIC failed:", err)
	}

	if err := s.AddAddress(1, fakeNetNumber, localAddr); err != nil {
		t.Fatal("AddAddress failed:", err)
	}

	{
		subnet, err := tcpip.NewSubnet("\x00", "\x00")
		if err != nil {
			t.Fatal(err)
		}
		s.SetRouteTable([]tcpip.Route{{Destination: subnet, Gateway: "\x00", NIC: 1}})
	}

	// With address spoofing disabled, FindRoute does not permit an address
	// that was not added to the NIC to be used as the source.
	r, err := s.FindRoute(0, nonExistentLocalAddr, dstAddr, fakeNetNumber, false /* multicastLoop */)
	if err == nil {
		t.Errorf("FindRoute succeeded with route %+v when it should have failed", r)
	}

	// With address spoofing enabled, FindRoute permits any address to be used
	// as the source.
	if err := s.SetSpoofing(1, true); err != nil {
		t.Fatal("SetSpoofing failed:", err)
	}
	r, err = s.FindRoute(0, nonExistentLocalAddr, dstAddr, fakeNetNumber, false /* multicastLoop */)
	if err != nil {
		t.Fatal("FindRoute failed:", err)
	}
	if r.LocalAddress != nonExistentLocalAddr {
		t.Errorf("got Route.LocalAddress = %s, want = %s", r.LocalAddress, nonExistentLocalAddr)
	}
	if r.RemoteAddress != dstAddr {
		t.Errorf("got Route.RemoteAddress = %s, want = %s", r.RemoteAddress, dstAddr)
	}
	// Sending a packet works.
	testSendTo(t, s, dstAddr, ep, nil)
	testSend(t, r, ep, nil)

	// FindRoute should also work with a local address that exists on the NIC.
	r, err = s.FindRoute(0, localAddr, dstAddr, fakeNetNumber, false /* multicastLoop */)
	if err != nil {
		t.Fatal("FindRoute failed:", err)
	}
	if r.LocalAddress != localAddr {
		t.Errorf("got Route.LocalAddress = %s, want = %s", r.LocalAddress, nonExistentLocalAddr)
	}
	if r.RemoteAddress != dstAddr {
		t.Errorf("got Route.RemoteAddress = %s, want = %s", r.RemoteAddress, dstAddr)
	}
	// Sending a packet using the route works.
	testSend(t, r, ep, nil)
}

func TestSpoofingNoAddress(t *testing.T) {
	nonExistentLocalAddr := tcpip.Address("\x01")
	dstAddr := tcpip.Address("\x02")

	s := stack.New(stack.Options{
		NetworkProtocols: []stack.NetworkProtocol{fakeNetFactory()},
	})

	ep := channel.New(10, defaultMTU, "")
	if err := s.CreateNIC(1, ep); err != nil {
		t.Fatal("CreateNIC failed:", err)
	}

	{
		subnet, err := tcpip.NewSubnet("\x00", "\x00")
		if err != nil {
			t.Fatal(err)
		}
		s.SetRouteTable([]tcpip.Route{{Destination: subnet, Gateway: "\x00", NIC: 1}})
	}

	// With address spoofing disabled, FindRoute does not permit an address
	// that was not added to the NIC to be used as the source.
	r, err := s.FindRoute(0, nonExistentLocalAddr, dstAddr, fakeNetNumber, false /* multicastLoop */)
	if err == nil {
		t.Errorf("FindRoute succeeded with route %+v when it should have failed", r)
	}
	// Sending a packet fails.
	testFailingSendTo(t, s, dstAddr, ep, nil, tcpip.ErrNoRoute)

	// With address spoofing enabled, FindRoute permits any address to be used
	// as the source.
	if err := s.SetSpoofing(1, true); err != nil {
		t.Fatal("SetSpoofing failed:", err)
	}
	r, err = s.FindRoute(0, nonExistentLocalAddr, dstAddr, fakeNetNumber, false /* multicastLoop */)
	if err != nil {
		t.Fatal("FindRoute failed:", err)
	}
	if r.LocalAddress != nonExistentLocalAddr {
		t.Errorf("got Route.LocalAddress = %s, want = %s", r.LocalAddress, nonExistentLocalAddr)
	}
	if r.RemoteAddress != dstAddr {
		t.Errorf("got Route.RemoteAddress = %s, want = %s", r.RemoteAddress, dstAddr)
	}
	// Sending a packet works.
	// FIXME(b/139841518):Spoofing doesn't work if there is no primary address.
	// testSendTo(t, s, remoteAddr, ep, nil)
}

func verifyRoute(gotRoute, wantRoute stack.Route) error {
	if gotRoute.LocalAddress != wantRoute.LocalAddress {
		return fmt.Errorf("bad local address: got %s, want = %s", gotRoute.LocalAddress, wantRoute.LocalAddress)
	}
	if gotRoute.RemoteAddress != wantRoute.RemoteAddress {
		return fmt.Errorf("bad remote address: got %s, want = %s", gotRoute.RemoteAddress, wantRoute.RemoteAddress)
	}
	if gotRoute.RemoteLinkAddress != wantRoute.RemoteLinkAddress {
		return fmt.Errorf("bad remote link address: got %s, want = %s", gotRoute.RemoteLinkAddress, wantRoute.RemoteLinkAddress)
	}
	if gotRoute.NextHop != wantRoute.NextHop {
		return fmt.Errorf("bad next-hop address: got %s, want = %s", gotRoute.NextHop, wantRoute.NextHop)
	}
	return nil
}

func TestOutgoingBroadcastWithEmptyRouteTable(t *testing.T) {
	s := stack.New(stack.Options{
		NetworkProtocols: []stack.NetworkProtocol{fakeNetFactory()},
	})

	ep := channel.New(10, defaultMTU, "")
	if err := s.CreateNIC(1, ep); err != nil {
		t.Fatal("CreateNIC failed:", err)
	}
	s.SetRouteTable([]tcpip.Route{})

	// If there is no endpoint, it won't work.
	if _, err := s.FindRoute(1, header.IPv4Any, header.IPv4Broadcast, fakeNetNumber, false /* multicastLoop */); err != tcpip.ErrNetworkUnreachable {
		t.Fatalf("got FindRoute(1, %s, %s, %d) = %s, want = %s", header.IPv4Any, header.IPv4Broadcast, fakeNetNumber, err, tcpip.ErrNetworkUnreachable)
	}

	protoAddr := tcpip.ProtocolAddress{Protocol: fakeNetNumber, AddressWithPrefix: tcpip.AddressWithPrefix{header.IPv4Any, 0}}
	if err := s.AddProtocolAddress(1, protoAddr); err != nil {
		t.Fatalf("AddProtocolAddress(1, %v) failed: %v", protoAddr, err)
	}
	r, err := s.FindRoute(1, header.IPv4Any, header.IPv4Broadcast, fakeNetNumber, false /* multicastLoop */)
	if err != nil {
		t.Fatalf("FindRoute(1, %v, %v, %d) failed: %v", header.IPv4Any, header.IPv4Broadcast, fakeNetNumber, err)
	}
	if err := verifyRoute(r, stack.Route{LocalAddress: header.IPv4Any, RemoteAddress: header.IPv4Broadcast}); err != nil {
		t.Errorf("FindRoute(1, %v, %v, %d) returned unexpected Route: %v", header.IPv4Any, header.IPv4Broadcast, fakeNetNumber, err)
	}

	// If the NIC doesn't exist, it won't work.
	if _, err := s.FindRoute(2, header.IPv4Any, header.IPv4Broadcast, fakeNetNumber, false /* multicastLoop */); err != tcpip.ErrNetworkUnreachable {
		t.Fatalf("got FindRoute(2, %v, %v, %d) = %v want = %v", header.IPv4Any, header.IPv4Broadcast, fakeNetNumber, err, tcpip.ErrNetworkUnreachable)
	}
}

func TestOutgoingBroadcastWithRouteTable(t *testing.T) {
	defaultAddr := tcpip.AddressWithPrefix{header.IPv4Any, 0}
	// Local subnet on NIC1: 192.168.1.58/24, gateway 192.168.1.1.
	nic1Addr := tcpip.AddressWithPrefix{"\xc0\xa8\x01\x3a", 24}
	nic1Gateway := tcpip.Address("\xc0\xa8\x01\x01")
	// Local subnet on NIC2: 10.10.10.5/24, gateway 10.10.10.1.
	nic2Addr := tcpip.AddressWithPrefix{"\x0a\x0a\x0a\x05", 24}
	nic2Gateway := tcpip.Address("\x0a\x0a\x0a\x01")

	// Create a new stack with two NICs.
	s := stack.New(stack.Options{
		NetworkProtocols: []stack.NetworkProtocol{fakeNetFactory()},
	})
	ep := channel.New(10, defaultMTU, "")
	if err := s.CreateNIC(1, ep); err != nil {
		t.Fatalf("CreateNIC failed: %s", err)
	}
	if err := s.CreateNIC(2, ep); err != nil {
		t.Fatalf("CreateNIC failed: %s", err)
	}
	nic1ProtoAddr := tcpip.ProtocolAddress{fakeNetNumber, nic1Addr}
	if err := s.AddProtocolAddress(1, nic1ProtoAddr); err != nil {
		t.Fatalf("AddProtocolAddress(1, %v) failed: %v", nic1ProtoAddr, err)
	}

	nic2ProtoAddr := tcpip.ProtocolAddress{fakeNetNumber, nic2Addr}
	if err := s.AddProtocolAddress(2, nic2ProtoAddr); err != nil {
		t.Fatalf("AddAddress(2, %v) failed: %v", nic2ProtoAddr, err)
	}

	// Set the initial route table.
	rt := []tcpip.Route{
		{Destination: nic1Addr.Subnet(), NIC: 1},
		{Destination: nic2Addr.Subnet(), NIC: 2},
		{Destination: defaultAddr.Subnet(), Gateway: nic2Gateway, NIC: 2},
		{Destination: defaultAddr.Subnet(), Gateway: nic1Gateway, NIC: 1},
	}
	s.SetRouteTable(rt)

	// When an interface is given, the route for a broadcast goes through it.
	r, err := s.FindRoute(1, nic1Addr.Address, header.IPv4Broadcast, fakeNetNumber, false /* multicastLoop */)
	if err != nil {
		t.Fatalf("FindRoute(1, %v, %v, %d) failed: %v", nic1Addr.Address, header.IPv4Broadcast, fakeNetNumber, err)
	}
	if err := verifyRoute(r, stack.Route{LocalAddress: nic1Addr.Address, RemoteAddress: header.IPv4Broadcast}); err != nil {
		t.Errorf("FindRoute(1, %v, %v, %d) returned unexpected Route: %v", nic1Addr.Address, header.IPv4Broadcast, fakeNetNumber, err)
	}

	// When an interface is not given, it consults the route table.
	// 1. Case: Using the default route.
	r, err = s.FindRoute(0, "", header.IPv4Broadcast, fakeNetNumber, false /* multicastLoop */)
	if err != nil {
		t.Fatalf("FindRoute(0, \"\", %s, %d) failed: %s", header.IPv4Broadcast, fakeNetNumber, err)
	}
	if err := verifyRoute(r, stack.Route{LocalAddress: nic2Addr.Address, RemoteAddress: header.IPv4Broadcast}); err != nil {
		t.Errorf("FindRoute(0, \"\", %s, %d) returned unexpected Route: %s)", header.IPv4Broadcast, fakeNetNumber, err)
	}

	// 2. Case: Having an explicit route for broadcast will select that one.
	rt = append(
		[]tcpip.Route{
			{Destination: tcpip.AddressWithPrefix{header.IPv4Broadcast, 8 * header.IPv4AddressSize}.Subnet(), NIC: 1},
		},
		rt...,
	)
	s.SetRouteTable(rt)
	r, err = s.FindRoute(0, "", header.IPv4Broadcast, fakeNetNumber, false /* multicastLoop */)
	if err != nil {
		t.Fatalf("FindRoute(0, \"\", %s, %d) failed: %s", header.IPv4Broadcast, fakeNetNumber, err)
	}
	if err := verifyRoute(r, stack.Route{LocalAddress: nic1Addr.Address, RemoteAddress: header.IPv4Broadcast}); err != nil {
		t.Errorf("FindRoute(0, \"\", %s, %d) returned unexpected Route: %s)", header.IPv4Broadcast, fakeNetNumber, err)
	}
}

func TestMulticastOrIPv6LinkLocalNeedsNoRoute(t *testing.T) {
	for _, tc := range []struct {
		name        string
		routeNeeded bool
		address     tcpip.Address
	}{
		// IPv4 multicast address range: 224.0.0.0 - 239.255.255.255
		//                <=>  0xe0.0x00.0x00.0x00 - 0xef.0xff.0xff.0xff
		{"IPv4 Multicast 1", false, "\xe0\x00\x00\x00"},
		{"IPv4 Multicast 2", false, "\xef\xff\xff\xff"},
		{"IPv4 Unicast 1", true, "\xdf\xff\xff\xff"},
		{"IPv4 Unicast 2", true, "\xf0\x00\x00\x00"},
		{"IPv4 Unicast 3", true, "\x00\x00\x00\x00"},

		// IPv6 multicast address is 0xff[8] + flags[4] + scope[4] + groupId[112]
		{"IPv6 Multicast 1", false, "\xff\x00\x00\x00\x00\x00\x00\x00\x00\x00\x00\x00\x00\x00\x00\x00"},
		{"IPv6 Multicast 2", false, "\xff\x01\x00\x00\x00\x00\x00\x00\x00\x00\x00\x00\x00\x00\x00\x00"},
		{"IPv6 Multicast 3", false, "\xff\x0f\xff\xff\xff\xff\xff\xff\xff\xff\xff\xff\xff\xff\xff\xff"},

		// IPv6 link-local address starts with fe80::/10.
		{"IPv6 Unicast Link-Local 1", false, "\xfe\x80\x00\x00\x00\x00\x00\x00\x00\x00\x00\x00\x00\x00\x00\x00"},
		{"IPv6 Unicast Link-Local 2", false, "\xfe\x80\x00\x00\x00\x00\x00\x00\x00\x00\x00\x00\x00\x00\x00\x01"},
		{"IPv6 Unicast Link-Local 3", false, "\xfe\x80\xff\x00\x00\x00\x00\x00\x00\x00\x00\x00\x00\x00\x00\xff"},
		{"IPv6 Unicast Link-Local 4", false, "\xfe\xbf\x00\x00\x00\x00\x00\x00\x00\x00\x00\x00\x00\x00\x00\x00"},
		{"IPv6 Unicast Link-Local 5", false, "\xfe\xbf\xff\xff\xff\xff\xff\xff\xff\xff\xff\xff\xff\xff\xff\xff"},

		// IPv6 addresses that are neither multicast nor link-local.
		{"IPv6 Unicast Not Link-Local 1", true, "\xf0\x00\x00\x00\x00\x00\x00\x00\x00\x00\x00\x00\x00\x00\x00\x00"},
		{"IPv6 Unicast Not Link-Local 2", true, "\xf0\xff\xff\xff\xff\xff\xff\xff\xff\xff\xff\xff\xff\xff\xff\xff"},
		{"IPv6 Unicast Not Link-local 3", true, "\x00\x00\x00\x00\x00\x00\x00\x00\x00\x00\x00\x00\x00\x00\x00\x00"},
		{"IPv6 Unicast Not Link-Local 4", true, "\xfe\xc0\x00\x00\x00\x00\x00\x00\x00\x00\x00\x00\x00\x00\x00\x00"},
		{"IPv6 Unicast Not Link-Local 5", true, "\xfe\xdf\x00\x00\x00\x00\x00\x00\x00\x00\x00\x00\x00\x00\x00\x00"},
		{"IPv6 Unicast Not Link-Local 6", true, "\xfd\x80\x00\x00\x00\x00\x00\x00\x00\x00\x00\x00\x00\x00\x00\x00"},
		{"IPv6 Unicast Not Link-Local 7", true, "\xf0\x00\x00\x00\x00\x00\x00\x00\x00\x00\x00\x00\x00\x00\x00\x00"},
	} {
		t.Run(tc.name, func(t *testing.T) {
			s := stack.New(stack.Options{
				NetworkProtocols: []stack.NetworkProtocol{fakeNetFactory()},
			})

			ep := channel.New(10, defaultMTU, "")
			if err := s.CreateNIC(1, ep); err != nil {
				t.Fatal("CreateNIC failed:", err)
			}

			s.SetRouteTable([]tcpip.Route{})

			var anyAddr tcpip.Address
			if len(tc.address) == header.IPv4AddressSize {
				anyAddr = header.IPv4Any
			} else {
				anyAddr = header.IPv6Any
			}

			want := tcpip.ErrNetworkUnreachable
			if tc.routeNeeded {
				want = tcpip.ErrNoRoute
			}

			// If there is no endpoint, it won't work.
			if _, err := s.FindRoute(1, anyAddr, tc.address, fakeNetNumber, false /* multicastLoop */); err != want {
				t.Fatalf("got FindRoute(1, %v, %v, %v) = %v, want = %v", anyAddr, tc.address, fakeNetNumber, err, want)
			}

			if err := s.AddAddress(1, fakeNetNumber, anyAddr); err != nil {
				t.Fatalf("AddAddress(%v, %v) failed: %v", fakeNetNumber, anyAddr, err)
			}

			if r, err := s.FindRoute(1, anyAddr, tc.address, fakeNetNumber, false /* multicastLoop */); tc.routeNeeded {
				// Route table is empty but we need a route, this should cause an error.
				if err != tcpip.ErrNoRoute {
					t.Fatalf("got FindRoute(1, %v, %v, %v) = %v, want = %v", anyAddr, tc.address, fakeNetNumber, err, tcpip.ErrNoRoute)
				}
			} else {
				if err != nil {
					t.Fatalf("FindRoute(1, %v, %v, %v) failed: %v", anyAddr, tc.address, fakeNetNumber, err)
				}
				if r.LocalAddress != anyAddr {
					t.Errorf("Bad local address: got %v, want = %v", r.LocalAddress, anyAddr)
				}
				if r.RemoteAddress != tc.address {
					t.Errorf("Bad remote address: got %v, want = %v", r.RemoteAddress, tc.address)
				}
			}
			// If the NIC doesn't exist, it won't work.
			if _, err := s.FindRoute(2, anyAddr, tc.address, fakeNetNumber, false /* multicastLoop */); err != want {
				t.Fatalf("got FindRoute(2, %v, %v, %v) = %v want = %v", anyAddr, tc.address, fakeNetNumber, err, want)
			}
		})
	}
}

func TestNetworkOptions(t *testing.T) {
	s := stack.New(stack.Options{
		NetworkProtocols:   []stack.NetworkProtocol{fakeNetFactory()},
		TransportProtocols: []stack.TransportProtocol{},
	})

	// Try an unsupported network protocol.
	if err := s.SetNetworkProtocolOption(tcpip.NetworkProtocolNumber(99999), fakeNetGoodOption(false)); err != tcpip.ErrUnknownProtocol {
		t.Fatalf("SetNetworkProtocolOption(fakeNet2, blah, false) = %v, want = tcpip.ErrUnknownProtocol", err)
	}

	testCases := []struct {
		option   interface{}
		wantErr  *tcpip.Error
		verifier func(t *testing.T, p stack.NetworkProtocol)
	}{
		{fakeNetGoodOption(true), nil, func(t *testing.T, p stack.NetworkProtocol) {
			t.Helper()
			fakeNet := p.(*fakeNetworkProtocol)
			if fakeNet.opts.good != true {
				t.Fatalf("fakeNet.opts.good = false, want = true")
			}
			var v fakeNetGoodOption
			if err := s.NetworkProtocolOption(fakeNetNumber, &v); err != nil {
				t.Fatalf("s.NetworkProtocolOption(fakeNetNumber, &v) = %v, want = nil, where v is option %T", v, err)
			}
			if v != true {
				t.Fatalf("s.NetworkProtocolOption(fakeNetNumber, &v) returned v = %v, want = true", v)
			}
		}},
		{fakeNetBadOption(true), tcpip.ErrUnknownProtocolOption, nil},
		{fakeNetInvalidValueOption(1), tcpip.ErrInvalidOptionValue, nil},
	}
	for _, tc := range testCases {
		if got := s.SetNetworkProtocolOption(fakeNetNumber, tc.option); got != tc.wantErr {
			t.Errorf("s.SetNetworkProtocolOption(fakeNet, %v) = %v, want = %v", tc.option, got, tc.wantErr)
		}
		if tc.verifier != nil {
			tc.verifier(t, s.NetworkProtocolInstance(fakeNetNumber))
		}
	}
}

func TestGetMainNICAddressAddPrimaryNonPrimary(t *testing.T) {
	for _, addrLen := range []int{4, 16} {
		t.Run(fmt.Sprintf("addrLen=%d", addrLen), func(t *testing.T) {
			for canBe := 0; canBe < 3; canBe++ {
				t.Run(fmt.Sprintf("canBe=%d", canBe), func(t *testing.T) {
					for never := 0; never < 3; never++ {
						t.Run(fmt.Sprintf("never=%d", never), func(t *testing.T) {
							s := stack.New(stack.Options{
								NetworkProtocols: []stack.NetworkProtocol{fakeNetFactory()},
							})
							ep := channel.New(10, defaultMTU, "")
							if err := s.CreateNIC(1, ep); err != nil {
								t.Fatal("CreateNIC failed:", err)
							}
							// Insert <canBe> primary and <never> never-primary addresses.
							// Each one will add a network endpoint to the NIC.
							primaryAddrAdded := make(map[tcpip.AddressWithPrefix]struct{})
							for i := 0; i < canBe+never; i++ {
								var behavior stack.PrimaryEndpointBehavior
								if i < canBe {
									behavior = stack.CanBePrimaryEndpoint
								} else {
									behavior = stack.NeverPrimaryEndpoint
								}
								// Add an address and in case of a primary one include a
								// prefixLen.
								address := tcpip.Address(bytes.Repeat([]byte{byte(i)}, addrLen))
								if behavior == stack.CanBePrimaryEndpoint {
									protocolAddress := tcpip.ProtocolAddress{
										Protocol: fakeNetNumber,
										AddressWithPrefix: tcpip.AddressWithPrefix{
											Address:   address,
											PrefixLen: addrLen * 8,
										},
									}
									if err := s.AddProtocolAddressWithOptions(1, protocolAddress, behavior); err != nil {
										t.Fatal("AddProtocolAddressWithOptions failed:", err)
									}
									// Remember the address/prefix.
									primaryAddrAdded[protocolAddress.AddressWithPrefix] = struct{}{}
								} else {
									if err := s.AddAddressWithOptions(1, fakeNetNumber, address, behavior); err != nil {
										t.Fatal("AddAddressWithOptions failed:", err)
									}
								}
							}
							// Check that GetMainNICAddress returns an address if at least
							// one primary address was added. In that case make sure the
							// address/prefixLen matches what we added.
							gotAddr, err := s.GetMainNICAddress(1, fakeNetNumber)
							if err != nil {
								t.Fatal("GetMainNICAddress failed:", err)
							}
							if len(primaryAddrAdded) == 0 {
								// No primary addresses present.
								if wantAddr := (tcpip.AddressWithPrefix{}); gotAddr != wantAddr {
									t.Fatalf("GetMainNICAddress: got addr = %s, want = %s", gotAddr, wantAddr)
								}
							} else {
								// At least one primary address was added, verify the returned
								// address is in the list of primary addresses we added.
								if _, ok := primaryAddrAdded[gotAddr]; !ok {
									t.Fatalf("GetMainNICAddress: got = %s, want any in {%v}", gotAddr, primaryAddrAdded)
								}
							}
						})
					}
				})
			}
		})
	}
}

func TestGetMainNICAddressAddRemove(t *testing.T) {
	s := stack.New(stack.Options{
		NetworkProtocols: []stack.NetworkProtocol{fakeNetFactory()},
	})
	ep := channel.New(10, defaultMTU, "")
	if err := s.CreateNIC(1, ep); err != nil {
		t.Fatal("CreateNIC failed:", err)
	}

	for _, tc := range []struct {
		name      string
		address   tcpip.Address
		prefixLen int
	}{
		{"IPv4", "\x01\x01\x01\x01", 24},
		{"IPv6", "\x00\x00\x00\x00\x00\x00\x00\x00\x00\x00\x00\x00\x00\x00\x00\x01", 116},
	} {
		t.Run(tc.name, func(t *testing.T) {
			protocolAddress := tcpip.ProtocolAddress{
				Protocol: fakeNetNumber,
				AddressWithPrefix: tcpip.AddressWithPrefix{
					Address:   tc.address,
					PrefixLen: tc.prefixLen,
				},
			}
			if err := s.AddProtocolAddress(1, protocolAddress); err != nil {
				t.Fatal("AddProtocolAddress failed:", err)
			}

			// Check that we get the right initial address and prefix length.
			gotAddr, err := s.GetMainNICAddress(1, fakeNetNumber)
			if err != nil {
				t.Fatal("GetMainNICAddress failed:", err)
			}
			if wantAddr := protocolAddress.AddressWithPrefix; gotAddr != wantAddr {
				t.Fatalf("got s.GetMainNICAddress(...) = %s, want = %s", gotAddr, wantAddr)
			}

			if err := s.RemoveAddress(1, protocolAddress.AddressWithPrefix.Address); err != nil {
				t.Fatal("RemoveAddress failed:", err)
			}

			// Check that we get no address after removal.
			gotAddr, err = s.GetMainNICAddress(1, fakeNetNumber)
			if err != nil {
				t.Fatal("GetMainNICAddress failed:", err)
			}
			if wantAddr := (tcpip.AddressWithPrefix{}); gotAddr != wantAddr {
				t.Fatalf("got GetMainNICAddress(...) = %s, want = %s", gotAddr, wantAddr)
			}
		})
	}
}

// Simple network address generator. Good for 255 addresses.
type addressGenerator struct{ cnt byte }

func (g *addressGenerator) next(addrLen int) tcpip.Address {
	g.cnt++
	return tcpip.Address(bytes.Repeat([]byte{g.cnt}, addrLen))
}

func verifyAddresses(t *testing.T, expectedAddresses, gotAddresses []tcpip.ProtocolAddress) {
	t.Helper()

	if len(gotAddresses) != len(expectedAddresses) {
		t.Fatalf("got len(addresses) = %d, want = %d", len(gotAddresses), len(expectedAddresses))
	}

	sort.Slice(gotAddresses, func(i, j int) bool {
		return gotAddresses[i].AddressWithPrefix.Address < gotAddresses[j].AddressWithPrefix.Address
	})
	sort.Slice(expectedAddresses, func(i, j int) bool {
		return expectedAddresses[i].AddressWithPrefix.Address < expectedAddresses[j].AddressWithPrefix.Address
	})

	for i, gotAddr := range gotAddresses {
		expectedAddr := expectedAddresses[i]
		if gotAddr != expectedAddr {
			t.Errorf("got address = %+v, wanted = %+v", gotAddr, expectedAddr)
		}
	}
}

func TestAddAddress(t *testing.T) {
	const nicID = 1
	s := stack.New(stack.Options{
		NetworkProtocols: []stack.NetworkProtocol{fakeNetFactory()},
	})
	ep := channel.New(10, defaultMTU, "")
	if err := s.CreateNIC(nicID, ep); err != nil {
		t.Fatal("CreateNIC failed:", err)
	}

	var addrGen addressGenerator
	expectedAddresses := make([]tcpip.ProtocolAddress, 0, 2)
	for _, addrLen := range []int{4, 16} {
		address := addrGen.next(addrLen)
		if err := s.AddAddress(nicID, fakeNetNumber, address); err != nil {
			t.Fatalf("AddAddress(address=%s) failed: %s", address, err)
		}
		expectedAddresses = append(expectedAddresses, tcpip.ProtocolAddress{
			Protocol:          fakeNetNumber,
			AddressWithPrefix: tcpip.AddressWithPrefix{address, fakeDefaultPrefixLen},
		})
	}

	gotAddresses := s.AllAddresses()[nicID]
	verifyAddresses(t, expectedAddresses, gotAddresses)
}

func TestAddProtocolAddress(t *testing.T) {
	const nicID = 1
	s := stack.New(stack.Options{
		NetworkProtocols: []stack.NetworkProtocol{fakeNetFactory()},
	})
	ep := channel.New(10, defaultMTU, "")
	if err := s.CreateNIC(nicID, ep); err != nil {
		t.Fatal("CreateNIC failed:", err)
	}

	var addrGen addressGenerator
	addrLenRange := []int{4, 16}
	prefixLenRange := []int{8, 13, 20, 32}
	expectedAddresses := make([]tcpip.ProtocolAddress, 0, len(addrLenRange)*len(prefixLenRange))
	for _, addrLen := range addrLenRange {
		for _, prefixLen := range prefixLenRange {
			protocolAddress := tcpip.ProtocolAddress{
				Protocol: fakeNetNumber,
				AddressWithPrefix: tcpip.AddressWithPrefix{
					Address:   addrGen.next(addrLen),
					PrefixLen: prefixLen,
				},
			}
			if err := s.AddProtocolAddress(nicID, protocolAddress); err != nil {
				t.Errorf("AddProtocolAddress(%+v) failed: %s", protocolAddress, err)
			}
			expectedAddresses = append(expectedAddresses, protocolAddress)
		}
	}

	gotAddresses := s.AllAddresses()[nicID]
	verifyAddresses(t, expectedAddresses, gotAddresses)
}

func TestAddAddressWithOptions(t *testing.T) {
	const nicID = 1
	s := stack.New(stack.Options{
		NetworkProtocols: []stack.NetworkProtocol{fakeNetFactory()},
	})
	ep := channel.New(10, defaultMTU, "")
	if err := s.CreateNIC(nicID, ep); err != nil {
		t.Fatal("CreateNIC failed:", err)
	}

	addrLenRange := []int{4, 16}
	behaviorRange := []stack.PrimaryEndpointBehavior{stack.CanBePrimaryEndpoint, stack.FirstPrimaryEndpoint, stack.NeverPrimaryEndpoint}
	expectedAddresses := make([]tcpip.ProtocolAddress, 0, len(addrLenRange)*len(behaviorRange))
	var addrGen addressGenerator
	for _, addrLen := range addrLenRange {
		for _, behavior := range behaviorRange {
			address := addrGen.next(addrLen)
			if err := s.AddAddressWithOptions(nicID, fakeNetNumber, address, behavior); err != nil {
				t.Fatalf("AddAddressWithOptions(address=%s, behavior=%d) failed: %s", address, behavior, err)
			}
			expectedAddresses = append(expectedAddresses, tcpip.ProtocolAddress{
				Protocol:          fakeNetNumber,
				AddressWithPrefix: tcpip.AddressWithPrefix{address, fakeDefaultPrefixLen},
			})
		}
	}

	gotAddresses := s.AllAddresses()[nicID]
	verifyAddresses(t, expectedAddresses, gotAddresses)
}

func TestAddProtocolAddressWithOptions(t *testing.T) {
	const nicID = 1
	s := stack.New(stack.Options{
		NetworkProtocols: []stack.NetworkProtocol{fakeNetFactory()},
	})
	ep := channel.New(10, defaultMTU, "")
	if err := s.CreateNIC(nicID, ep); err != nil {
		t.Fatal("CreateNIC failed:", err)
	}

	addrLenRange := []int{4, 16}
	prefixLenRange := []int{8, 13, 20, 32}
	behaviorRange := []stack.PrimaryEndpointBehavior{stack.CanBePrimaryEndpoint, stack.FirstPrimaryEndpoint, stack.NeverPrimaryEndpoint}
	expectedAddresses := make([]tcpip.ProtocolAddress, 0, len(addrLenRange)*len(prefixLenRange)*len(behaviorRange))
	var addrGen addressGenerator
	for _, addrLen := range addrLenRange {
		for _, prefixLen := range prefixLenRange {
			for _, behavior := range behaviorRange {
				protocolAddress := tcpip.ProtocolAddress{
					Protocol: fakeNetNumber,
					AddressWithPrefix: tcpip.AddressWithPrefix{
						Address:   addrGen.next(addrLen),
						PrefixLen: prefixLen,
					},
				}
				if err := s.AddProtocolAddressWithOptions(nicID, protocolAddress, behavior); err != nil {
					t.Fatalf("AddProtocolAddressWithOptions(%+v, %d) failed: %s", protocolAddress, behavior, err)
				}
				expectedAddresses = append(expectedAddresses, protocolAddress)
			}
		}
	}

	gotAddresses := s.AllAddresses()[nicID]
	verifyAddresses(t, expectedAddresses, gotAddresses)
}

func TestCreateNICWithOptions(t *testing.T) {
	type callArgsAndExpect struct {
		nicID tcpip.NICID
		opts  stack.NICOptions
		err   *tcpip.Error
	}

	tests := []struct {
		desc  string
		calls []callArgsAndExpect
	}{
		{
			desc: "DuplicateNICID",
			calls: []callArgsAndExpect{
				{
					nicID: tcpip.NICID(1),
					opts:  stack.NICOptions{Name: "eth1"},
					err:   nil,
				},
				{
					nicID: tcpip.NICID(1),
					opts:  stack.NICOptions{Name: "eth2"},
					err:   tcpip.ErrDuplicateNICID,
				},
			},
		},
		{
			desc: "DuplicateName",
			calls: []callArgsAndExpect{
				{
					nicID: tcpip.NICID(1),
					opts:  stack.NICOptions{Name: "lo"},
					err:   nil,
				},
				{
					nicID: tcpip.NICID(2),
					opts:  stack.NICOptions{Name: "lo"},
					err:   tcpip.ErrDuplicateNICID,
				},
			},
		},
		{
			desc: "Unnamed",
			calls: []callArgsAndExpect{
				{
					nicID: tcpip.NICID(1),
					opts:  stack.NICOptions{},
					err:   nil,
				},
				{
					nicID: tcpip.NICID(2),
					opts:  stack.NICOptions{},
					err:   nil,
				},
			},
		},
		{
			desc: "UnnamedDuplicateNICID",
			calls: []callArgsAndExpect{
				{
					nicID: tcpip.NICID(1),
					opts:  stack.NICOptions{},
					err:   nil,
				},
				{
					nicID: tcpip.NICID(1),
					opts:  stack.NICOptions{},
					err:   tcpip.ErrDuplicateNICID,
				},
			},
		},
	}
	for _, test := range tests {
		t.Run(test.desc, func(t *testing.T) {
			s := stack.New(stack.Options{})
			ep := channel.New(0, 0, tcpip.LinkAddress("\x00\x00\x00\x00\x00\x00"))
			for _, call := range test.calls {
				if got, want := s.CreateNICWithOptions(call.nicID, ep, call.opts), call.err; got != want {
					t.Fatalf("CreateNICWithOptions(%v, _, %+v) = %v, want %v", call.nicID, call.opts, got, want)
				}
			}
		})
	}
}

func TestNICStats(t *testing.T) {
	s := stack.New(stack.Options{
		NetworkProtocols: []stack.NetworkProtocol{fakeNetFactory()},
	})
	ep1 := channel.New(10, defaultMTU, "")
	if err := s.CreateNIC(1, ep1); err != nil {
		t.Fatal("CreateNIC failed: ", err)
	}
	if err := s.AddAddress(1, fakeNetNumber, "\x01"); err != nil {
		t.Fatal("AddAddress failed:", err)
	}
	// Route all packets for address \x01 to NIC 1.
	{
		subnet, err := tcpip.NewSubnet("\x01", "\xff")
		if err != nil {
			t.Fatal(err)
		}
		s.SetRouteTable([]tcpip.Route{{Destination: subnet, Gateway: "\x00", NIC: 1}})
	}

	// Send a packet to address 1.
	buf := buffer.NewView(30)
	ep1.InjectInbound(fakeNetNumber, stack.NewPacketBuffer(stack.PacketBufferOptions{
		Data: buf.ToVectorisedView(),
	}))
	if got, want := s.NICInfo()[1].Stats.Rx.Packets.Value(), uint64(1); got != want {
		t.Errorf("got Rx.Packets.Value() = %d, want = %d", got, want)
	}

	if got, want := s.NICInfo()[1].Stats.Rx.Bytes.Value(), uint64(len(buf)); got != want {
		t.Errorf("got Rx.Bytes.Value() = %d, want = %d", got, want)
	}

	payload := buffer.NewView(10)
	// Write a packet out via the address for NIC 1
	if err := sendTo(s, "\x01", payload); err != nil {
		t.Fatal("sendTo failed: ", err)
	}
	want := uint64(ep1.Drain())
	if got := s.NICInfo()[1].Stats.Tx.Packets.Value(); got != want {
		t.Errorf("got Tx.Packets.Value() = %d, ep1.Drain() = %d", got, want)
	}

	if got, want := s.NICInfo()[1].Stats.Tx.Bytes.Value(), uint64(len(payload)); got != want {
		t.Errorf("got Tx.Bytes.Value() = %d, want = %d", got, want)
	}
}

func TestNICForwarding(t *testing.T) {
<<<<<<< HEAD
	// Create a stack with the fake network protocol, two NICs, each with
	// an address.
	s := stack.New(stack.Options{
		NetworkProtocols: []stack.NetworkProtocol{fakeNetFactory()},
	})
	s.SetForwarding(fakeNetNumber, true)
=======
	const nicID1 = 1
	const nicID2 = 2
	const dstAddr = tcpip.Address("\x03")
>>>>>>> 6d0c5803

	tests := []struct {
		name      string
		headerLen uint16
	}{
		{
			name: "Zero header length",
		},
		{
			name:      "Non-zero header length",
			headerLen: 16,
		},
	}

	for _, test := range tests {
		t.Run(test.name, func(t *testing.T) {
			s := stack.New(stack.Options{
				NetworkProtocols: []stack.NetworkProtocol{fakeNetFactory()},
			})
			s.SetForwarding(true)

			ep1 := channel.New(10, defaultMTU, "")
			if err := s.CreateNIC(nicID1, ep1); err != nil {
				t.Fatalf("CreateNIC(%d, _): %s", nicID1, err)
			}
			if err := s.AddAddress(nicID1, fakeNetNumber, "\x01"); err != nil {
				t.Fatalf("AddAddress(%d, %d, 0x01): %s", nicID1, fakeNetNumber, err)
			}

			ep2 := channelLinkWithHeaderLength{
				Endpoint:     channel.New(10, defaultMTU, ""),
				headerLength: test.headerLen,
			}
			if err := s.CreateNIC(nicID2, &ep2); err != nil {
				t.Fatalf("CreateNIC(%d, _): %s", nicID2, err)
			}
			if err := s.AddAddress(nicID2, fakeNetNumber, "\x02"); err != nil {
				t.Fatalf("AddAddress(%d, %d, 0x02): %s", nicID2, fakeNetNumber, err)
			}

			// Route all packets to dstAddr to NIC 2.
			{
				subnet, err := tcpip.NewSubnet(dstAddr, "\xff")
				if err != nil {
					t.Fatal(err)
				}
				s.SetRouteTable([]tcpip.Route{{Destination: subnet, Gateway: "\x00", NIC: nicID2}})
			}

			// Send a packet to dstAddr.
			buf := buffer.NewView(30)
			buf[dstAddrOffset] = dstAddr[0]
			ep1.InjectInbound(fakeNetNumber, stack.NewPacketBuffer(stack.PacketBufferOptions{
				Data: buf.ToVectorisedView(),
			}))

			pkt, ok := ep2.Read()
			if !ok {
				t.Fatal("packet not forwarded")
			}

			// Test that the link's MaxHeaderLength is honoured.
			if capacity, want := pkt.Pkt.AvailableHeaderBytes(), int(test.headerLen); capacity != want {
				t.Errorf("got LinkHeader.AvailableLength() = %d, want = %d", capacity, want)
			}

			// Test that forwarding increments Tx stats correctly.
			if got, want := s.NICInfo()[nicID2].Stats.Tx.Packets.Value(), uint64(1); got != want {
				t.Errorf("got Tx.Packets.Value() = %d, want = %d", got, want)
			}

			if got, want := s.NICInfo()[nicID2].Stats.Tx.Bytes.Value(), uint64(len(buf)); got != want {
				t.Errorf("got Tx.Bytes.Value() = %d, want = %d", got, want)
			}
		})
	}
}

// TestNICContextPreservation tests that you can read out via stack.NICInfo the
// Context data you pass via NICContext.Context in stack.CreateNICWithOptions.
func TestNICContextPreservation(t *testing.T) {
	var ctx *int
	tests := []struct {
		name string
		opts stack.NICOptions
		want stack.NICContext
	}{
		{
			"context_set",
			stack.NICOptions{Context: ctx},
			ctx,
		},
		{
			"context_not_set",
			stack.NICOptions{},
			nil,
		},
	}
	for _, test := range tests {
		t.Run(test.name, func(t *testing.T) {
			s := stack.New(stack.Options{})
			id := tcpip.NICID(1)
			ep := channel.New(0, 0, tcpip.LinkAddress("\x00\x00\x00\x00\x00\x00"))
			if err := s.CreateNICWithOptions(id, ep, test.opts); err != nil {
				t.Fatalf("got stack.CreateNICWithOptions(%d, %+v, %+v) = %s, want nil", id, ep, test.opts, err)
			}
			nicinfos := s.NICInfo()
			nicinfo, ok := nicinfos[id]
			if !ok {
				t.Fatalf("got nicinfos[%d] = _, %t, want _, true; nicinfos = %+v", id, ok, nicinfos)
			}
			if got, want := nicinfo.Context == test.want, true; got != want {
				t.Fatalf("got nicinfo.Context == ctx = %t, want %t; nicinfo.Context = %p, ctx = %p", got, want, nicinfo.Context, test.want)
			}
		})
	}
}

// TestNICAutoGenLinkLocalAddr tests the auto-generation of IPv6 link-local
// addresses.
func TestNICAutoGenLinkLocalAddr(t *testing.T) {
	const nicID = 1

	var secretKey [header.OpaqueIIDSecretKeyMinBytes]byte
	n, err := rand.Read(secretKey[:])
	if err != nil {
		t.Fatalf("rand.Read(_): %s", err)
	}
	if n != header.OpaqueIIDSecretKeyMinBytes {
		t.Fatalf("expected rand.Read to read %d bytes, read %d bytes", header.OpaqueIIDSecretKeyMinBytes, n)
	}

	nicNameFunc := func(_ tcpip.NICID, name string) string {
		return name
	}

	tests := []struct {
		name         string
		nicName      string
		autoGen      bool
		linkAddr     tcpip.LinkAddress
		iidOpts      stack.OpaqueInterfaceIdentifierOptions
		shouldGen    bool
		expectedAddr tcpip.Address
	}{
		{
			name:      "Disabled",
			nicName:   "nic1",
			autoGen:   false,
			linkAddr:  linkAddr1,
			shouldGen: false,
		},
		{
			name:     "Disabled without OIID options",
			nicName:  "nic1",
			autoGen:  false,
			linkAddr: linkAddr1,
			iidOpts: stack.OpaqueInterfaceIdentifierOptions{
				NICNameFromID: nicNameFunc,
				SecretKey:     secretKey[:],
			},
			shouldGen: false,
		},

		// Tests for EUI64 based addresses.
		{
			name:         "EUI64 Enabled",
			autoGen:      true,
			linkAddr:     linkAddr1,
			shouldGen:    true,
			expectedAddr: header.LinkLocalAddr(linkAddr1),
		},
		{
			name:      "EUI64 Empty MAC",
			autoGen:   true,
			shouldGen: false,
		},
		{
			name:      "EUI64 Invalid MAC",
			autoGen:   true,
			linkAddr:  "\x01\x02\x03",
			shouldGen: false,
		},
		{
			name:      "EUI64 Multicast MAC",
			autoGen:   true,
			linkAddr:  "\x01\x02\x03\x04\x05\x06",
			shouldGen: false,
		},
		{
			name:      "EUI64 Unspecified MAC",
			autoGen:   true,
			linkAddr:  "\x00\x00\x00\x00\x00\x00",
			shouldGen: false,
		},

		// Tests for Opaque IID based addresses.
		{
			name:     "OIID Enabled",
			nicName:  "nic1",
			autoGen:  true,
			linkAddr: linkAddr1,
			iidOpts: stack.OpaqueInterfaceIdentifierOptions{
				NICNameFromID: nicNameFunc,
				SecretKey:     secretKey[:],
			},
			shouldGen:    true,
			expectedAddr: header.LinkLocalAddrWithOpaqueIID("nic1", 0, secretKey[:]),
		},
		// These are all cases where we would not have generated a
		// link-local address if opaque IIDs were disabled.
		{
			name:    "OIID Empty MAC and empty nicName",
			autoGen: true,
			iidOpts: stack.OpaqueInterfaceIdentifierOptions{
				NICNameFromID: nicNameFunc,
				SecretKey:     secretKey[:1],
			},
			shouldGen:    true,
			expectedAddr: header.LinkLocalAddrWithOpaqueIID("", 0, secretKey[:1]),
		},
		{
			name:     "OIID Invalid MAC",
			nicName:  "test",
			autoGen:  true,
			linkAddr: "\x01\x02\x03",
			iidOpts: stack.OpaqueInterfaceIdentifierOptions{
				NICNameFromID: nicNameFunc,
				SecretKey:     secretKey[:2],
			},
			shouldGen:    true,
			expectedAddr: header.LinkLocalAddrWithOpaqueIID("test", 0, secretKey[:2]),
		},
		{
			name:     "OIID Multicast MAC",
			nicName:  "test2",
			autoGen:  true,
			linkAddr: "\x01\x02\x03\x04\x05\x06",
			iidOpts: stack.OpaqueInterfaceIdentifierOptions{
				NICNameFromID: nicNameFunc,
				SecretKey:     secretKey[:3],
			},
			shouldGen:    true,
			expectedAddr: header.LinkLocalAddrWithOpaqueIID("test2", 0, secretKey[:3]),
		},
		{
			name:     "OIID Unspecified MAC and nil SecretKey",
			nicName:  "test3",
			autoGen:  true,
			linkAddr: "\x00\x00\x00\x00\x00\x00",
			iidOpts: stack.OpaqueInterfaceIdentifierOptions{
				NICNameFromID: nicNameFunc,
			},
			shouldGen:    true,
			expectedAddr: header.LinkLocalAddrWithOpaqueIID("test3", 0, nil),
		},
	}

	for _, test := range tests {
		t.Run(test.name, func(t *testing.T) {
			ndpDisp := ndpDispatcher{
				autoGenAddrC: make(chan ndpAutoGenAddrEvent, 1),
			}
			opts := stack.Options{
				NetworkProtocols:     []stack.NetworkProtocol{ipv6.NewProtocol()},
				AutoGenIPv6LinkLocal: test.autoGen,
				NDPDisp:              &ndpDisp,
				OpaqueIIDOpts:        test.iidOpts,
			}

			e := channel.New(0, 1280, test.linkAddr)
			s := stack.New(opts)
			nicOpts := stack.NICOptions{Name: test.nicName, Disabled: true}
			if err := s.CreateNICWithOptions(nicID, e, nicOpts); err != nil {
				t.Fatalf("CreateNICWithOptions(%d, _, %+v) = %s", nicID, opts, err)
			}

			// A new disabled NIC should not have any address, even if auto generation
			// was enabled.
			allStackAddrs := s.AllAddresses()
			allNICAddrs, ok := allStackAddrs[nicID]
			if !ok {
				t.Fatalf("entry for %d missing from allStackAddrs = %+v", nicID, allStackAddrs)
			}
			if l := len(allNICAddrs); l != 0 {
				t.Fatalf("got len(allNICAddrs) = %d, want = 0", l)
			}

			// Enabling the NIC should attempt auto-generation of a link-local
			// address.
			if err := s.EnableNIC(nicID); err != nil {
				t.Fatalf("s.EnableNIC(%d): %s", nicID, err)
			}

			var expectedMainAddr tcpip.AddressWithPrefix
			if test.shouldGen {
				expectedMainAddr = tcpip.AddressWithPrefix{
					Address:   test.expectedAddr,
					PrefixLen: header.IPv6LinkLocalPrefix.PrefixLen,
				}

				// Should have auto-generated an address and resolved immediately (DAD
				// is disabled).
				select {
				case e := <-ndpDisp.autoGenAddrC:
					if diff := checkAutoGenAddrEvent(e, expectedMainAddr, newAddr); diff != "" {
						t.Errorf("auto-gen addr event mismatch (-want +got):\n%s", diff)
					}
				default:
					t.Fatal("expected addr auto gen event")
				}
			} else {
				// Should not have auto-generated an address.
				select {
				case <-ndpDisp.autoGenAddrC:
					t.Fatal("unexpectedly auto-generated an address")
				default:
				}
			}

			gotMainAddr, err := s.GetMainNICAddress(1, header.IPv6ProtocolNumber)
			if err != nil {
				t.Fatalf("stack.GetMainNICAddress(_, _) err = %s", err)
			}
			if gotMainAddr != expectedMainAddr {
				t.Fatalf("got stack.GetMainNICAddress(_, _) = %s, want = %s", gotMainAddr, expectedMainAddr)
			}
		})
	}
}

// TestNoLinkLocalAutoGenForLoopbackNIC tests that IPv6 link-local addresses are
// not auto-generated for loopback NICs.
func TestNoLinkLocalAutoGenForLoopbackNIC(t *testing.T) {
	const nicID = 1
	const nicName = "nicName"

	tests := []struct {
		name          string
		opaqueIIDOpts stack.OpaqueInterfaceIdentifierOptions
	}{
		{
			name:          "IID From MAC",
			opaqueIIDOpts: stack.OpaqueInterfaceIdentifierOptions{},
		},
		{
			name: "Opaque IID",
			opaqueIIDOpts: stack.OpaqueInterfaceIdentifierOptions{
				NICNameFromID: func(_ tcpip.NICID, nicName string) string {
					return nicName
				},
			},
		},
	}

	for _, test := range tests {
		t.Run(test.name, func(t *testing.T) {
			opts := stack.Options{
				NetworkProtocols:     []stack.NetworkProtocol{ipv6.NewProtocol()},
				AutoGenIPv6LinkLocal: true,
				OpaqueIIDOpts:        test.opaqueIIDOpts,
			}

			e := loopback.New()
			s := stack.New(opts)
			nicOpts := stack.NICOptions{Name: nicName}
			if err := s.CreateNICWithOptions(nicID, e, nicOpts); err != nil {
				t.Fatalf("CreateNICWithOptions(%d, _, %+v) = %s", nicID, nicOpts, err)
			}

			addr, err := s.GetMainNICAddress(nicID, header.IPv6ProtocolNumber)
			if err != nil {
				t.Fatalf("stack.GetMainNICAddress(%d, _) err = %s", nicID, err)
			}
			if want := (tcpip.AddressWithPrefix{}); addr != want {
				t.Errorf("got stack.GetMainNICAddress(%d, _) = %s, want = %s", nicID, addr, want)
			}
		})
	}
}

// TestNICAutoGenAddrDoesDAD tests that the successful auto-generation of IPv6
// link-local addresses will only be assigned after the DAD process resolves.
func TestNICAutoGenAddrDoesDAD(t *testing.T) {
	const nicID = 1

	ndpDisp := ndpDispatcher{
		dadC: make(chan ndpDADEvent),
	}
	ndpConfigs := stack.DefaultNDPConfigurations()
	opts := stack.Options{
		NetworkProtocols:     []stack.NetworkProtocol{ipv6.NewProtocol()},
		NDPConfigs:           ndpConfigs,
		AutoGenIPv6LinkLocal: true,
		NDPDisp:              &ndpDisp,
	}

	e := channel.New(int(ndpConfigs.DupAddrDetectTransmits), 1280, linkAddr1)
	s := stack.New(opts)
	if err := s.CreateNIC(nicID, e); err != nil {
		t.Fatalf("CreateNIC(%d, _) = %s", nicID, err)
	}

	// Address should not be considered bound to the
	// NIC yet (DAD ongoing).
	addr, err := s.GetMainNICAddress(nicID, header.IPv6ProtocolNumber)
	if err != nil {
		t.Fatalf("got stack.GetMainNICAddress(%d, %d) = (_, %v), want = (_, nil)", nicID, header.IPv6ProtocolNumber, err)
	}
	if want := (tcpip.AddressWithPrefix{}); addr != want {
		t.Fatalf("got stack.GetMainNICAddress(%d, %d) = (%s, nil), want = (%s, nil)", nicID, header.IPv6ProtocolNumber, addr, want)
	}

	linkLocalAddr := header.LinkLocalAddr(linkAddr1)

	// Wait for DAD to resolve.
	select {
	case <-time.After(time.Duration(ndpConfigs.DupAddrDetectTransmits)*ndpConfigs.RetransmitTimer + time.Second):
		// We should get a resolution event after 1s (default time to
		// resolve as per default NDP configurations). Waiting for that
		// resolution time + an extra 1s without a resolution event
		// means something is wrong.
		t.Fatal("timed out waiting for DAD resolution")
	case e := <-ndpDisp.dadC:
		if diff := checkDADEvent(e, nicID, linkLocalAddr, true, nil); diff != "" {
			t.Errorf("dad event mismatch (-want +got):\n%s", diff)
		}
	}
	addr, err = s.GetMainNICAddress(nicID, header.IPv6ProtocolNumber)
	if err != nil {
		t.Fatalf("got stack.GetMainNICAddress(%d, %d) = (_, %v), want = (_, nil)", nicID, header.IPv6ProtocolNumber, err)
	}
	if want := (tcpip.AddressWithPrefix{Address: linkLocalAddr, PrefixLen: header.IPv6LinkLocalPrefix.PrefixLen}); addr != want {
		t.Fatalf("got stack.GetMainNICAddress(%d, %d) = (%s, nil), want = (%s, nil)", nicID, header.IPv6ProtocolNumber, addr, want)
	}
}

// TestNewPEB tests that a new PrimaryEndpointBehavior value (peb) is respected
// when an address's kind gets "promoted" to permanent from permanentExpired.
func TestNewPEBOnPromotionToPermanent(t *testing.T) {
	pebs := []stack.PrimaryEndpointBehavior{
		stack.NeverPrimaryEndpoint,
		stack.CanBePrimaryEndpoint,
		stack.FirstPrimaryEndpoint,
	}

	for _, pi := range pebs {
		for _, ps := range pebs {
			t.Run(fmt.Sprintf("%d-to-%d", pi, ps), func(t *testing.T) {
				s := stack.New(stack.Options{
					NetworkProtocols: []stack.NetworkProtocol{fakeNetFactory()},
				})
				ep1 := channel.New(10, defaultMTU, "")
				if err := s.CreateNIC(1, ep1); err != nil {
					t.Fatal("CreateNIC failed:", err)
				}

				// Add a permanent address with initial
				// PrimaryEndpointBehavior (peb), pi. If pi is
				// NeverPrimaryEndpoint, the address should not
				// be returned by a call to GetMainNICAddress;
				// else, it should.
				if err := s.AddAddressWithOptions(1, fakeNetNumber, "\x01", pi); err != nil {
					t.Fatal("AddAddressWithOptions failed:", err)
				}
				addr, err := s.GetMainNICAddress(1, fakeNetNumber)
				if err != nil {
					t.Fatal("s.GetMainNICAddress failed:", err)
				}
				if pi == stack.NeverPrimaryEndpoint {
					if want := (tcpip.AddressWithPrefix{}); addr != want {
						t.Fatalf("got GetMainNICAddress = %s, want = %s", addr, want)

					}
				} else if addr.Address != "\x01" {
					t.Fatalf("got GetMainNICAddress = %s, want = 1", addr.Address)
				}

				{
					subnet, err := tcpip.NewSubnet("\x00", "\x00")
					if err != nil {
						t.Fatalf("NewSubnet failed: %v", err)
					}
					s.SetRouteTable([]tcpip.Route{{Destination: subnet, Gateway: "\x00", NIC: 1}})
				}

				// Take a route through the address so its ref
				// count gets incremented and does not actually
				// get deleted when RemoveAddress is called
				// below. This is because we want to test that a
				// new peb is respected when an address gets
				// "promoted" to permanent from a
				// permanentExpired kind.
				r, err := s.FindRoute(1, "\x01", "\x02", fakeNetNumber, false)
				if err != nil {
					t.Fatalf("FindRoute failed: %v", err)
				}
				defer r.Release()
				if err := s.RemoveAddress(1, "\x01"); err != nil {
					t.Fatalf("RemoveAddress failed: %v", err)
				}

				//
				// At this point, the address should still be
				// known by the NIC, but have its
				// kind = permanentExpired.
				//

				// Add some other address with peb set to
				// FirstPrimaryEndpoint.
				if err := s.AddAddressWithOptions(1, fakeNetNumber, "\x03", stack.FirstPrimaryEndpoint); err != nil {
					t.Fatalf("AddAddressWithOptions failed: %v", err)

				}

				// Add back the address we removed earlier and
				// make sure the new peb was respected.
				// (The address should just be promoted now).
				if err := s.AddAddressWithOptions(1, fakeNetNumber, "\x01", ps); err != nil {
					t.Fatalf("AddAddressWithOptions failed: %v", err)
				}
				var primaryAddrs []tcpip.Address
				for _, pa := range s.NICInfo()[1].ProtocolAddresses {
					primaryAddrs = append(primaryAddrs, pa.AddressWithPrefix.Address)
				}
				var expectedList []tcpip.Address
				switch ps {
				case stack.FirstPrimaryEndpoint:
					expectedList = []tcpip.Address{
						"\x01",
						"\x03",
					}
				case stack.CanBePrimaryEndpoint:
					expectedList = []tcpip.Address{
						"\x03",
						"\x01",
					}
				case stack.NeverPrimaryEndpoint:
					expectedList = []tcpip.Address{
						"\x03",
					}
				}
				if !cmp.Equal(primaryAddrs, expectedList) {
					t.Fatalf("got NIC's primary addresses = %v, want = %v", primaryAddrs, expectedList)
				}

				// Once we remove the other address, if the new
				// peb, ps, was NeverPrimaryEndpoint, no address
				// should be returned by a call to
				// GetMainNICAddress; else, our original address
				// should be returned.
				if err := s.RemoveAddress(1, "\x03"); err != nil {
					t.Fatalf("RemoveAddress failed: %v", err)
				}
				addr, err = s.GetMainNICAddress(1, fakeNetNumber)
				if err != nil {
					t.Fatalf("s.GetMainNICAddress failed: %v", err)
				}
				if ps == stack.NeverPrimaryEndpoint {
					if want := (tcpip.AddressWithPrefix{}); addr != want {
						t.Fatalf("got GetMainNICAddress = %s, want = %s", addr, want)

					}
				} else {
					if addr.Address != "\x01" {
						t.Fatalf("got GetMainNICAddress = %s, want = 1", addr.Address)
					}
				}
			})
		}
	}
}

func TestIPv6SourceAddressSelectionScopeAndSameAddress(t *testing.T) {
	const (
		linkLocalAddr1         = tcpip.Address("\xfe\x80\x00\x00\x00\x00\x00\x00\x00\x00\x00\x00\x00\x00\x00\x01")
		linkLocalAddr2         = tcpip.Address("\xfe\x80\x00\x00\x00\x00\x00\x00\x00\x00\x00\x00\x00\x00\x00\x02")
		linkLocalMulticastAddr = tcpip.Address("\xff\x02\x00\x00\x00\x00\x00\x00\x00\x00\x00\x00\x00\x00\x00\x01")
		uniqueLocalAddr1       = tcpip.Address("\xfc\x00\x00\x00\x00\x00\x00\x00\x00\x00\x00\x00\x00\x00\x00\x01")
		uniqueLocalAddr2       = tcpip.Address("\xfd\x00\x00\x00\x00\x00\x00\x00\x00\x00\x00\x00\x00\x00\x00\x02")
		globalAddr1            = tcpip.Address("\xa0\x00\x00\x00\x00\x00\x00\x00\x00\x00\x00\x00\x00\x00\x00\x01")
		globalAddr2            = tcpip.Address("\xa0\x00\x00\x00\x00\x00\x00\x00\x00\x00\x00\x00\x00\x00\x00\x02")
		nicID                  = 1
		lifetimeSeconds        = 9999
	)

	prefix1, _, stableGlobalAddr1 := prefixSubnetAddr(0, linkAddr1)
	prefix2, _, stableGlobalAddr2 := prefixSubnetAddr(1, linkAddr1)

	var tempIIDHistory [header.IIDSize]byte
	header.InitialTempIID(tempIIDHistory[:], nil, nicID)
	tempGlobalAddr1 := header.GenerateTempIPv6SLAACAddr(tempIIDHistory[:], stableGlobalAddr1.Address).Address
	tempGlobalAddr2 := header.GenerateTempIPv6SLAACAddr(tempIIDHistory[:], stableGlobalAddr2.Address).Address

	// Rule 3 is not tested here, and is instead tested by NDP's AutoGenAddr test.
	tests := []struct {
		name                                   string
		slaacPrefixForTempAddrBeforeNICAddrAdd tcpip.AddressWithPrefix
		nicAddrs                               []tcpip.Address
		slaacPrefixForTempAddrAfterNICAddrAdd  tcpip.AddressWithPrefix
		connectAddr                            tcpip.Address
		expectedLocalAddr                      tcpip.Address
	}{
		// Test Rule 1 of RFC 6724 section 5.
		{
			name:              "Same Global most preferred (last address)",
			nicAddrs:          []tcpip.Address{linkLocalAddr1, uniqueLocalAddr1, globalAddr1},
			connectAddr:       globalAddr1,
			expectedLocalAddr: globalAddr1,
		},
		{
			name:              "Same Global most preferred (first address)",
			nicAddrs:          []tcpip.Address{globalAddr1, linkLocalAddr1, uniqueLocalAddr1},
			connectAddr:       globalAddr1,
			expectedLocalAddr: globalAddr1,
		},
		{
			name:              "Same Link Local most preferred (last address)",
			nicAddrs:          []tcpip.Address{globalAddr1, uniqueLocalAddr1, linkLocalAddr1},
			connectAddr:       linkLocalAddr1,
			expectedLocalAddr: linkLocalAddr1,
		},
		{
			name:              "Same Link Local most preferred (first address)",
			nicAddrs:          []tcpip.Address{linkLocalAddr1, uniqueLocalAddr1, globalAddr1},
			connectAddr:       linkLocalAddr1,
			expectedLocalAddr: linkLocalAddr1,
		},
		{
			name:              "Same Unique Local most preferred (last address)",
			nicAddrs:          []tcpip.Address{uniqueLocalAddr1, globalAddr1, linkLocalAddr1},
			connectAddr:       uniqueLocalAddr1,
			expectedLocalAddr: uniqueLocalAddr1,
		},
		{
			name:              "Same Unique Local most preferred (first address)",
			nicAddrs:          []tcpip.Address{globalAddr1, linkLocalAddr1, uniqueLocalAddr1},
			connectAddr:       uniqueLocalAddr1,
			expectedLocalAddr: uniqueLocalAddr1,
		},

		// Test Rule 2 of RFC 6724 section 5.
		{
			name:              "Global most preferred (last address)",
			nicAddrs:          []tcpip.Address{linkLocalAddr1, uniqueLocalAddr1, globalAddr1},
			connectAddr:       globalAddr2,
			expectedLocalAddr: globalAddr1,
		},
		{
			name:              "Global most preferred (first address)",
			nicAddrs:          []tcpip.Address{globalAddr1, linkLocalAddr1, uniqueLocalAddr1},
			connectAddr:       globalAddr2,
			expectedLocalAddr: globalAddr1,
		},
		{
			name:              "Link Local most preferred (last address)",
			nicAddrs:          []tcpip.Address{globalAddr1, uniqueLocalAddr1, linkLocalAddr1},
			connectAddr:       linkLocalAddr2,
			expectedLocalAddr: linkLocalAddr1,
		},
		{
			name:              "Link Local most preferred (first address)",
			nicAddrs:          []tcpip.Address{linkLocalAddr1, uniqueLocalAddr1, globalAddr1},
			connectAddr:       linkLocalAddr2,
			expectedLocalAddr: linkLocalAddr1,
		},
		{
			name:              "Link Local most preferred for link local multicast (last address)",
			nicAddrs:          []tcpip.Address{globalAddr1, uniqueLocalAddr1, linkLocalAddr1},
			connectAddr:       linkLocalMulticastAddr,
			expectedLocalAddr: linkLocalAddr1,
		},
		{
			name:              "Link Local most preferred for link local multicast (first address)",
			nicAddrs:          []tcpip.Address{linkLocalAddr1, uniqueLocalAddr1, globalAddr1},
			connectAddr:       linkLocalMulticastAddr,
			expectedLocalAddr: linkLocalAddr1,
		},
		{
			name:              "Unique Local most preferred (last address)",
			nicAddrs:          []tcpip.Address{uniqueLocalAddr1, globalAddr1, linkLocalAddr1},
			connectAddr:       uniqueLocalAddr2,
			expectedLocalAddr: uniqueLocalAddr1,
		},
		{
			name:              "Unique Local most preferred (first address)",
			nicAddrs:          []tcpip.Address{globalAddr1, linkLocalAddr1, uniqueLocalAddr1},
			connectAddr:       uniqueLocalAddr2,
			expectedLocalAddr: uniqueLocalAddr1,
		},

		// Test Rule 7 of RFC 6724 section 5.
		{
			name:                                   "Temp Global most preferred (last address)",
			slaacPrefixForTempAddrBeforeNICAddrAdd: prefix1,
			nicAddrs:                               []tcpip.Address{linkLocalAddr1, uniqueLocalAddr1, globalAddr1},
			connectAddr:                            globalAddr2,
			expectedLocalAddr:                      tempGlobalAddr1,
		},
		{
			name:                                  "Temp Global most preferred (first address)",
			nicAddrs:                              []tcpip.Address{linkLocalAddr1, uniqueLocalAddr1, globalAddr1},
			slaacPrefixForTempAddrAfterNICAddrAdd: prefix1,
			connectAddr:                           globalAddr2,
			expectedLocalAddr:                     tempGlobalAddr1,
		},

		// Test returning the endpoint that is closest to the front when
		// candidate addresses are "equal" from the perspective of RFC 6724
		// section 5.
		{
			name:              "Unique Local for Global",
			nicAddrs:          []tcpip.Address{linkLocalAddr1, uniqueLocalAddr1, uniqueLocalAddr2},
			connectAddr:       globalAddr2,
			expectedLocalAddr: uniqueLocalAddr1,
		},
		{
			name:              "Link Local for Global",
			nicAddrs:          []tcpip.Address{linkLocalAddr1, linkLocalAddr2},
			connectAddr:       globalAddr2,
			expectedLocalAddr: linkLocalAddr1,
		},
		{
			name:              "Link Local for Unique Local",
			nicAddrs:          []tcpip.Address{linkLocalAddr1, linkLocalAddr2},
			connectAddr:       uniqueLocalAddr2,
			expectedLocalAddr: linkLocalAddr1,
		},
		{
			name:                                   "Temp Global for Global",
			slaacPrefixForTempAddrBeforeNICAddrAdd: prefix1,
			slaacPrefixForTempAddrAfterNICAddrAdd:  prefix2,
			connectAddr:                            globalAddr1,
			expectedLocalAddr:                      tempGlobalAddr2,
		},
	}

	for _, test := range tests {
		t.Run(test.name, func(t *testing.T) {
			e := channel.New(0, 1280, linkAddr1)
			s := stack.New(stack.Options{
				NetworkProtocols:   []stack.NetworkProtocol{ipv6.NewProtocol()},
				TransportProtocols: []stack.TransportProtocol{udp.NewProtocol()},
				NDPConfigs: stack.NDPConfigurations{
					HandleRAs:                  true,
					AutoGenGlobalAddresses:     true,
					AutoGenTempGlobalAddresses: true,
				},
				NDPDisp: &ndpDispatcher{},
			})
			if err := s.CreateNIC(nicID, e); err != nil {
				t.Fatalf("CreateNIC(%d, _) = %s", nicID, err)
			}
			s.SetRouteTable([]tcpip.Route{{
				Destination: header.IPv6EmptySubnet,
				Gateway:     llAddr3,
				NIC:         nicID,
			}})
			s.AddLinkAddress(nicID, llAddr3, linkAddr3)

			if test.slaacPrefixForTempAddrBeforeNICAddrAdd != (tcpip.AddressWithPrefix{}) {
				e.InjectInbound(header.IPv6ProtocolNumber, raBufWithPI(llAddr3, 0, test.slaacPrefixForTempAddrBeforeNICAddrAdd, true, true, lifetimeSeconds, lifetimeSeconds))
			}

			for _, a := range test.nicAddrs {
				if err := s.AddAddress(nicID, ipv6.ProtocolNumber, a); err != nil {
					t.Errorf("s.AddAddress(%d, %d, %s): %s", nicID, ipv6.ProtocolNumber, a, err)
				}
			}

			if test.slaacPrefixForTempAddrAfterNICAddrAdd != (tcpip.AddressWithPrefix{}) {
				e.InjectInbound(header.IPv6ProtocolNumber, raBufWithPI(llAddr3, 0, test.slaacPrefixForTempAddrAfterNICAddrAdd, true, true, lifetimeSeconds, lifetimeSeconds))
			}

			if t.Failed() {
				t.FailNow()
			}

			if got := addrForNewConnectionTo(t, s, tcpip.FullAddress{Addr: test.connectAddr, NIC: nicID, Port: 1234}); got != test.expectedLocalAddr {
				t.Errorf("got local address = %s, want = %s", got, test.expectedLocalAddr)
			}
		})
	}
}

func TestAddRemoveIPv4BroadcastAddressOnNICEnableDisable(t *testing.T) {
	const nicID = 1
	broadcastAddr := tcpip.ProtocolAddress{
		Protocol: header.IPv4ProtocolNumber,
		AddressWithPrefix: tcpip.AddressWithPrefix{
			Address:   header.IPv4Broadcast,
			PrefixLen: 32,
		},
	}

	e := loopback.New()
	s := stack.New(stack.Options{
		NetworkProtocols: []stack.NetworkProtocol{ipv4.NewProtocol()},
	})
	nicOpts := stack.NICOptions{Disabled: true}
	if err := s.CreateNICWithOptions(nicID, e, nicOpts); err != nil {
		t.Fatalf("CreateNIC(%d, _, %+v) = %s", nicID, nicOpts, err)
	}

	{
		allStackAddrs := s.AllAddresses()
		if allNICAddrs, ok := allStackAddrs[nicID]; !ok {
			t.Fatalf("entry for %d missing from allStackAddrs = %+v", nicID, allStackAddrs)
		} else if containsAddr(allNICAddrs, broadcastAddr) {
			t.Fatalf("got allNICAddrs = %+v, don't want = %+v", allNICAddrs, broadcastAddr)
		}
	}

	// Enabling the NIC should add the IPv4 broadcast address.
	if err := s.EnableNIC(nicID); err != nil {
		t.Fatalf("s.EnableNIC(%d): %s", nicID, err)
	}

	{
		allStackAddrs := s.AllAddresses()
		if allNICAddrs, ok := allStackAddrs[nicID]; !ok {
			t.Fatalf("entry for %d missing from allStackAddrs = %+v", nicID, allStackAddrs)
		} else if !containsAddr(allNICAddrs, broadcastAddr) {
			t.Fatalf("got allNICAddrs = %+v, want = %+v", allNICAddrs, broadcastAddr)
		}
	}

	// Disabling the NIC should remove the IPv4 broadcast address.
	if err := s.DisableNIC(nicID); err != nil {
		t.Fatalf("s.DisableNIC(%d): %s", nicID, err)
	}

	{
		allStackAddrs := s.AllAddresses()
		if allNICAddrs, ok := allStackAddrs[nicID]; !ok {
			t.Fatalf("entry for %d missing from allStackAddrs = %+v", nicID, allStackAddrs)
		} else if containsAddr(allNICAddrs, broadcastAddr) {
			t.Fatalf("got allNICAddrs = %+v, don't want = %+v", allNICAddrs, broadcastAddr)
		}
	}
}

// TestLeaveIPv6SolicitedNodeAddrBeforeAddrRemoval tests that removing an IPv6
// address after leaving its solicited node multicast address does not result in
// an error.
func TestLeaveIPv6SolicitedNodeAddrBeforeAddrRemoval(t *testing.T) {
	const nicID = 1

	s := stack.New(stack.Options{
		NetworkProtocols: []stack.NetworkProtocol{ipv6.NewProtocol()},
	})
	e := channel.New(10, 1280, linkAddr1)
	if err := s.CreateNIC(1, e); err != nil {
		t.Fatalf("CreateNIC(%d, _): %s", nicID, err)
	}

	if err := s.AddAddress(nicID, ipv6.ProtocolNumber, addr1); err != nil {
		t.Fatalf("AddAddress(%d, %d, %s): %s", nicID, ipv6.ProtocolNumber, addr1, err)
	}

	// The NIC should have joined addr1's solicited node multicast address.
	snmc := header.SolicitedNodeAddr(addr1)
	in, err := s.IsInGroup(nicID, snmc)
	if err != nil {
		t.Fatalf("IsInGroup(%d, %s): %s", nicID, snmc, err)
	}
	if !in {
		t.Fatalf("got IsInGroup(%d, %s) = false, want = true", nicID, snmc)
	}

	if err := s.LeaveGroup(ipv6.ProtocolNumber, nicID, snmc); err != nil {
		t.Fatalf("LeaveGroup(%d, %d, %s): %s", ipv6.ProtocolNumber, nicID, snmc, err)
	}
	in, err = s.IsInGroup(nicID, snmc)
	if err != nil {
		t.Fatalf("IsInGroup(%d, %s): %s", nicID, snmc, err)
	}
	if in {
		t.Fatalf("got IsInGroup(%d, %s) = true, want = false", nicID, snmc)
	}

	if err := s.RemoveAddress(nicID, addr1); err != nil {
		t.Fatalf("RemoveAddress(%d, %s) = %s", nicID, addr1, err)
	}
}

func TestJoinLeaveMulticastOnNICEnableDisable(t *testing.T) {
	const nicID = 1

	tests := []struct {
		name  string
		proto tcpip.NetworkProtocolNumber
		addr  tcpip.Address
	}{
		{
			name:  "IPv6 All-Nodes",
			proto: header.IPv6ProtocolNumber,
			addr:  header.IPv6AllNodesMulticastAddress,
		},
		{
			name:  "IPv4 All-Systems",
			proto: header.IPv4ProtocolNumber,
			addr:  header.IPv4AllSystems,
		},
	}

	for _, test := range tests {
		t.Run(test.name, func(t *testing.T) {
			e := loopback.New()
			s := stack.New(stack.Options{
				NetworkProtocols: []stack.NetworkProtocol{ipv4.NewProtocol(), ipv6.NewProtocol()},
			})
			nicOpts := stack.NICOptions{Disabled: true}
			if err := s.CreateNICWithOptions(nicID, e, nicOpts); err != nil {
				t.Fatalf("CreateNIC(%d, _, %+v) = %s", nicID, nicOpts, err)
			}

			// Should not be in the multicast group yet because the NIC has not been
			// enabled yet.
			if isInGroup, err := s.IsInGroup(nicID, test.addr); err != nil {
				t.Fatalf("IsInGroup(%d, %s): %s", nicID, test.addr, err)
			} else if isInGroup {
				t.Fatalf("got IsInGroup(%d, %s) = true, want = false", nicID, test.addr)
			}

			// The all-nodes multicast group should be joined when the NIC is enabled.
			if err := s.EnableNIC(nicID); err != nil {
				t.Fatalf("s.EnableNIC(%d): %s", nicID, err)
			}

			if isInGroup, err := s.IsInGroup(nicID, test.addr); err != nil {
				t.Fatalf("IsInGroup(%d, %s): %s", nicID, test.addr, err)
			} else if !isInGroup {
				t.Fatalf("got IsInGroup(%d, %s) = false, want = true", nicID, test.addr)
			}

			// The multicast group should be left when the NIC is disabled.
			if err := s.DisableNIC(nicID); err != nil {
				t.Fatalf("s.DisableNIC(%d): %s", nicID, err)
			}

			if isInGroup, err := s.IsInGroup(nicID, test.addr); err != nil {
				t.Fatalf("IsInGroup(%d, %s): %s", nicID, test.addr, err)
			} else if isInGroup {
				t.Fatalf("got IsInGroup(%d, %s) = true, want = false", nicID, test.addr)
			}

			// The all-nodes multicast group should be joined when the NIC is enabled.
			if err := s.EnableNIC(nicID); err != nil {
				t.Fatalf("s.EnableNIC(%d): %s", nicID, err)
			}

			if isInGroup, err := s.IsInGroup(nicID, test.addr); err != nil {
				t.Fatalf("IsInGroup(%d, %s): %s", nicID, test.addr, err)
			} else if !isInGroup {
				t.Fatalf("got IsInGroup(%d, %s) = false, want = true", nicID, test.addr)
			}

			// Leaving the group before disabling the NIC should not cause an error.
			if err := s.LeaveGroup(test.proto, nicID, test.addr); err != nil {
				t.Fatalf("s.LeaveGroup(%d, %d, %s): %s", test.proto, nicID, test.addr, err)
			}

			if err := s.DisableNIC(nicID); err != nil {
				t.Fatalf("s.DisableNIC(%d): %s", nicID, err)
			}

			if isInGroup, err := s.IsInGroup(nicID, test.addr); err != nil {
				t.Fatalf("IsInGroup(%d, %s): %s", nicID, test.addr, err)
			} else if isInGroup {
				t.Fatalf("got IsInGroup(%d, %s) = true, want = false", nicID, test.addr)
			}
		})
	}
}

// TestDoDADWhenNICEnabled tests that IPv6 endpoints that were added while a NIC
// was disabled have DAD performed on them when the NIC is enabled.
func TestDoDADWhenNICEnabled(t *testing.T) {
	const dadTransmits = 1
	const retransmitTimer = time.Second
	const nicID = 1

	ndpDisp := ndpDispatcher{
		dadC: make(chan ndpDADEvent),
	}
	opts := stack.Options{
		NetworkProtocols: []stack.NetworkProtocol{ipv6.NewProtocol()},
		NDPConfigs: stack.NDPConfigurations{
			DupAddrDetectTransmits: dadTransmits,
			RetransmitTimer:        retransmitTimer,
		},
		NDPDisp: &ndpDisp,
	}

	e := channel.New(dadTransmits, 1280, linkAddr1)
	s := stack.New(opts)
	nicOpts := stack.NICOptions{Disabled: true}
	if err := s.CreateNICWithOptions(nicID, e, nicOpts); err != nil {
		t.Fatalf("CreateNIC(%d, _, %+v) = %s", nicID, nicOpts, err)
	}

	addr := tcpip.ProtocolAddress{
		Protocol: header.IPv6ProtocolNumber,
		AddressWithPrefix: tcpip.AddressWithPrefix{
			Address:   llAddr1,
			PrefixLen: 128,
		},
	}
	if err := s.AddProtocolAddress(nicID, addr); err != nil {
		t.Fatalf("AddProtocolAddress(%d, %+v): %s", nicID, addr, err)
	}

	// Address should be in the list of all addresses.
	if addrs := s.AllAddresses()[nicID]; !containsV6Addr(addrs, addr.AddressWithPrefix) {
		t.Fatalf("got s.AllAddresses()[%d] = %+v, want = %+v", nicID, addrs, addr)
	}

	// Address should be tentative so it should not be a main address.
	got, err := s.GetMainNICAddress(nicID, header.IPv6ProtocolNumber)
	if err != nil {
		t.Fatalf("got stack.GetMainNICAddress(%d, %d) = (_, %v), want = (_, nil)", nicID, header.IPv6ProtocolNumber, err)
	}
	if want := (tcpip.AddressWithPrefix{}); got != want {
		t.Fatalf("got stack.GetMainNICAddress(%d, %d) = (%s, nil), want = (%s, nil)", nicID, header.IPv6ProtocolNumber, got, want)
	}

	// Enabling the NIC should start DAD for the address.
	if err := s.EnableNIC(nicID); err != nil {
		t.Fatalf("s.EnableNIC(%d): %s", nicID, err)
	}
	if addrs := s.AllAddresses()[nicID]; !containsV6Addr(addrs, addr.AddressWithPrefix) {
		t.Fatalf("got s.AllAddresses()[%d] = %+v, want = %+v", nicID, addrs, addr)
	}

	// Address should not be considered bound to the NIC yet (DAD ongoing).
	got, err = s.GetMainNICAddress(nicID, header.IPv6ProtocolNumber)
	if err != nil {
		t.Fatalf("got stack.GetMainNICAddress(%d, %d) = (_, %v), want = (_, nil)", nicID, header.IPv6ProtocolNumber, err)
	}
	if want := (tcpip.AddressWithPrefix{}); got != want {
		t.Fatalf("got stack.GetMainNICAddress(%d, %d) = (%s, nil), want = (%s, nil)", nicID, header.IPv6ProtocolNumber, got, want)
	}

	// Wait for DAD to resolve.
	select {
	case <-time.After(dadTransmits*retransmitTimer + defaultAsyncPositiveEventTimeout):
		t.Fatal("timed out waiting for DAD resolution")
	case e := <-ndpDisp.dadC:
		if diff := checkDADEvent(e, nicID, addr.AddressWithPrefix.Address, true, nil); diff != "" {
			t.Errorf("dad event mismatch (-want +got):\n%s", diff)
		}
	}
	if addrs := s.AllAddresses()[nicID]; !containsV6Addr(addrs, addr.AddressWithPrefix) {
		t.Fatalf("got s.AllAddresses()[%d] = %+v, want = %+v", nicID, addrs, addr)
	}
	got, err = s.GetMainNICAddress(nicID, header.IPv6ProtocolNumber)
	if err != nil {
		t.Fatalf("got stack.GetMainNICAddress(%d, %d) = (_, %v), want = (_, nil)", nicID, header.IPv6ProtocolNumber, err)
	}
	if got != addr.AddressWithPrefix {
		t.Fatalf("got stack.GetMainNICAddress(%d, %d) = %s, want = %s", nicID, header.IPv6ProtocolNumber, got, addr.AddressWithPrefix)
	}

	// Enabling the NIC again should be a no-op.
	if err := s.EnableNIC(nicID); err != nil {
		t.Fatalf("s.EnableNIC(%d): %s", nicID, err)
	}
	if addrs := s.AllAddresses()[nicID]; !containsV6Addr(addrs, addr.AddressWithPrefix) {
		t.Fatalf("got s.AllAddresses()[%d] = %+v, want = %+v", nicID, addrs, addr)
	}
	got, err = s.GetMainNICAddress(nicID, header.IPv6ProtocolNumber)
	if err != nil {
		t.Fatalf("got stack.GetMainNICAddress(%d, %d) = (_, %v), want = (_, nil)", nicID, header.IPv6ProtocolNumber, err)
	}
	if got != addr.AddressWithPrefix {
		t.Fatalf("got stack.GetMainNICAddress(%d, %d) = (%s, nil), want = (%s, nil)", nicID, header.IPv6ProtocolNumber, got, addr.AddressWithPrefix)
	}
}

func TestStackReceiveBufferSizeOption(t *testing.T) {
	const sMin = stack.MinBufferSize
	testCases := []struct {
		name string
		rs   stack.ReceiveBufferSizeOption
		err  *tcpip.Error
	}{
		// Invalid configurations.
		{"min_below_zero", stack.ReceiveBufferSizeOption{Min: -1, Default: sMin, Max: sMin}, tcpip.ErrInvalidOptionValue},
		{"min_zero", stack.ReceiveBufferSizeOption{Min: 0, Default: sMin, Max: sMin}, tcpip.ErrInvalidOptionValue},
		{"default_below_min", stack.ReceiveBufferSizeOption{Min: sMin, Default: sMin - 1, Max: sMin - 1}, tcpip.ErrInvalidOptionValue},
		{"default_above_max", stack.ReceiveBufferSizeOption{Min: sMin, Default: sMin + 1, Max: sMin}, tcpip.ErrInvalidOptionValue},
		{"max_below_min", stack.ReceiveBufferSizeOption{Min: sMin, Default: sMin + 1, Max: sMin - 1}, tcpip.ErrInvalidOptionValue},

		// Valid Configurations
		{"in_ascending_order", stack.ReceiveBufferSizeOption{Min: sMin, Default: sMin + 1, Max: sMin + 2}, nil},
		{"all_equal", stack.ReceiveBufferSizeOption{Min: sMin, Default: sMin, Max: sMin}, nil},
		{"min_default_equal", stack.ReceiveBufferSizeOption{Min: sMin, Default: sMin, Max: sMin + 1}, nil},
		{"default_max_equal", stack.ReceiveBufferSizeOption{Min: sMin, Default: sMin + 1, Max: sMin + 1}, nil},
	}
	for _, tc := range testCases {
		t.Run(tc.name, func(t *testing.T) {
			s := stack.New(stack.Options{})
			defer s.Close()
			if err := s.SetOption(tc.rs); err != tc.err {
				t.Fatalf("s.SetOption(%#v) = %v, want: %v", tc.rs, err, tc.err)
			}
			var rs stack.ReceiveBufferSizeOption
			if tc.err == nil {
				if err := s.Option(&rs); err != nil {
					t.Fatalf("s.Option(%#v) = %v, want: nil", rs, err)
				}
				if got, want := rs, tc.rs; got != want {
					t.Fatalf("s.Option(..) returned unexpected value got: %#v, want: %#v", got, want)
				}
			}
		})
	}
}

func TestStackSendBufferSizeOption(t *testing.T) {
	const sMin = stack.MinBufferSize
	testCases := []struct {
		name string
		ss   stack.SendBufferSizeOption
		err  *tcpip.Error
	}{
		// Invalid configurations.
		{"min_below_zero", stack.SendBufferSizeOption{Min: -1, Default: sMin, Max: sMin}, tcpip.ErrInvalidOptionValue},
		{"min_zero", stack.SendBufferSizeOption{Min: 0, Default: sMin, Max: sMin}, tcpip.ErrInvalidOptionValue},
		{"default_below_min", stack.SendBufferSizeOption{Min: 0, Default: sMin - 1, Max: sMin - 1}, tcpip.ErrInvalidOptionValue},
		{"default_above_max", stack.SendBufferSizeOption{Min: 0, Default: sMin + 1, Max: sMin}, tcpip.ErrInvalidOptionValue},
		{"max_below_min", stack.SendBufferSizeOption{Min: sMin, Default: sMin + 1, Max: sMin - 1}, tcpip.ErrInvalidOptionValue},

		// Valid Configurations
		{"in_ascending_order", stack.SendBufferSizeOption{Min: sMin, Default: sMin + 1, Max: sMin + 2}, nil},
		{"all_equal", stack.SendBufferSizeOption{Min: sMin, Default: sMin, Max: sMin}, nil},
		{"min_default_equal", stack.SendBufferSizeOption{Min: sMin, Default: sMin, Max: sMin + 1}, nil},
		{"default_max_equal", stack.SendBufferSizeOption{Min: sMin, Default: sMin + 1, Max: sMin + 1}, nil},
	}
	for _, tc := range testCases {
		t.Run(tc.name, func(t *testing.T) {
			s := stack.New(stack.Options{})
			defer s.Close()
			if err := s.SetOption(tc.ss); err != tc.err {
				t.Fatalf("s.SetOption(%+v) = %v, want: %v", tc.ss, err, tc.err)
			}
			var ss stack.SendBufferSizeOption
			if tc.err == nil {
				if err := s.Option(&ss); err != nil {
					t.Fatalf("s.Option(%+v) = %v, want: nil", ss, err)
				}
				if got, want := ss, tc.ss; got != want {
					t.Fatalf("s.Option(..) returned unexpected value got: %#v, want: %#v", got, want)
				}
			}
		})
	}
}

func TestOutgoingSubnetBroadcast(t *testing.T) {
	const (
		unspecifiedNICID = 0
		nicID1           = 1
	)

	defaultAddr := tcpip.AddressWithPrefix{
		Address:   header.IPv4Any,
		PrefixLen: 0,
	}
	defaultSubnet := defaultAddr.Subnet()
	ipv4Addr := tcpip.AddressWithPrefix{
		Address:   "\xc0\xa8\x01\x3a",
		PrefixLen: 24,
	}
	ipv4Subnet := ipv4Addr.Subnet()
	ipv4SubnetBcast := ipv4Subnet.Broadcast()
	ipv4Gateway := tcpip.Address("\xc0\xa8\x01\x01")
	ipv4AddrPrefix31 := tcpip.AddressWithPrefix{
		Address:   "\xc0\xa8\x01\x3a",
		PrefixLen: 31,
	}
	ipv4Subnet31 := ipv4AddrPrefix31.Subnet()
	ipv4Subnet31Bcast := ipv4Subnet31.Broadcast()
	ipv4AddrPrefix32 := tcpip.AddressWithPrefix{
		Address:   "\xc0\xa8\x01\x3a",
		PrefixLen: 32,
	}
	ipv4Subnet32 := ipv4AddrPrefix32.Subnet()
	ipv4Subnet32Bcast := ipv4Subnet32.Broadcast()
	ipv6Addr := tcpip.AddressWithPrefix{
		Address:   "\x20\x0a\x00\x00\x00\x00\x00\x00\x00\x00\x00\x00\x00\x00\x00\x01",
		PrefixLen: 64,
	}
	ipv6Subnet := ipv6Addr.Subnet()
	ipv6SubnetBcast := ipv6Subnet.Broadcast()
	remNetAddr := tcpip.AddressWithPrefix{
		Address:   "\x64\x0a\x7b\x18",
		PrefixLen: 24,
	}
	remNetSubnet := remNetAddr.Subnet()
	remNetSubnetBcast := remNetSubnet.Broadcast()

	tests := []struct {
		name          string
		nicAddr       tcpip.ProtocolAddress
		routes        []tcpip.Route
		remoteAddr    tcpip.Address
		expectedRoute stack.Route
	}{
		// Broadcast to a locally attached subnet populates the broadcast MAC.
		{
			name: "IPv4 Broadcast to local subnet",
			nicAddr: tcpip.ProtocolAddress{
				Protocol:          header.IPv4ProtocolNumber,
				AddressWithPrefix: ipv4Addr,
			},
			routes: []tcpip.Route{
				{
					Destination: ipv4Subnet,
					NIC:         nicID1,
				},
			},
			remoteAddr: ipv4SubnetBcast,
			expectedRoute: stack.Route{
				LocalAddress:      ipv4Addr.Address,
				RemoteAddress:     ipv4SubnetBcast,
				RemoteLinkAddress: header.EthernetBroadcastAddress,
				NetProto:          header.IPv4ProtocolNumber,
				Loop:              stack.PacketOut,
			},
		},
		// Broadcast to a locally attached /31 subnet does not populate the
		// broadcast MAC.
		{
			name: "IPv4 Broadcast to local /31 subnet",
			nicAddr: tcpip.ProtocolAddress{
				Protocol:          header.IPv4ProtocolNumber,
				AddressWithPrefix: ipv4AddrPrefix31,
			},
			routes: []tcpip.Route{
				{
					Destination: ipv4Subnet31,
					NIC:         nicID1,
				},
			},
			remoteAddr: ipv4Subnet31Bcast,
			expectedRoute: stack.Route{
				LocalAddress:  ipv4AddrPrefix31.Address,
				RemoteAddress: ipv4Subnet31Bcast,
				NetProto:      header.IPv4ProtocolNumber,
				Loop:          stack.PacketOut,
			},
		},
		// Broadcast to a locally attached /32 subnet does not populate the
		// broadcast MAC.
		{
			name: "IPv4 Broadcast to local /32 subnet",
			nicAddr: tcpip.ProtocolAddress{
				Protocol:          header.IPv4ProtocolNumber,
				AddressWithPrefix: ipv4AddrPrefix32,
			},
			routes: []tcpip.Route{
				{
					Destination: ipv4Subnet32,
					NIC:         nicID1,
				},
			},
			remoteAddr: ipv4Subnet32Bcast,
			expectedRoute: stack.Route{
				LocalAddress:  ipv4AddrPrefix32.Address,
				RemoteAddress: ipv4Subnet32Bcast,
				NetProto:      header.IPv4ProtocolNumber,
				Loop:          stack.PacketOut,
			},
		},
		// IPv6 has no notion of a broadcast.
		{
			name: "IPv6 'Broadcast' to local subnet",
			nicAddr: tcpip.ProtocolAddress{
				Protocol:          header.IPv6ProtocolNumber,
				AddressWithPrefix: ipv6Addr,
			},
			routes: []tcpip.Route{
				{
					Destination: ipv6Subnet,
					NIC:         nicID1,
				},
			},
			remoteAddr: ipv6SubnetBcast,
			expectedRoute: stack.Route{
				LocalAddress:  ipv6Addr.Address,
				RemoteAddress: ipv6SubnetBcast,
				NetProto:      header.IPv6ProtocolNumber,
				Loop:          stack.PacketOut,
			},
		},
		// Broadcast to a remote subnet in the route table is send to the next-hop
		// gateway.
		{
			name: "IPv4 Broadcast to remote subnet",
			nicAddr: tcpip.ProtocolAddress{
				Protocol:          header.IPv4ProtocolNumber,
				AddressWithPrefix: ipv4Addr,
			},
			routes: []tcpip.Route{
				{
					Destination: remNetSubnet,
					Gateway:     ipv4Gateway,
					NIC:         nicID1,
				},
			},
			remoteAddr: remNetSubnetBcast,
			expectedRoute: stack.Route{
				LocalAddress:  ipv4Addr.Address,
				RemoteAddress: remNetSubnetBcast,
				NextHop:       ipv4Gateway,
				NetProto:      header.IPv4ProtocolNumber,
				Loop:          stack.PacketOut,
			},
		},
		// Broadcast to an unknown subnet follows the default route. Note that this
		// is essentially just routing an unknown destination IP, because w/o any
		// subnet prefix information a subnet broadcast address is just a normal IP.
		{
			name: "IPv4 Broadcast to unknown subnet",
			nicAddr: tcpip.ProtocolAddress{
				Protocol:          header.IPv4ProtocolNumber,
				AddressWithPrefix: ipv4Addr,
			},
			routes: []tcpip.Route{
				{
					Destination: defaultSubnet,
					Gateway:     ipv4Gateway,
					NIC:         nicID1,
				},
			},
			remoteAddr: remNetSubnetBcast,
			expectedRoute: stack.Route{
				LocalAddress:  ipv4Addr.Address,
				RemoteAddress: remNetSubnetBcast,
				NextHop:       ipv4Gateway,
				NetProto:      header.IPv4ProtocolNumber,
				Loop:          stack.PacketOut,
			},
		},
	}

	for _, test := range tests {
		t.Run(test.name, func(t *testing.T) {
			s := stack.New(stack.Options{
				NetworkProtocols: []stack.NetworkProtocol{ipv4.NewProtocol(), ipv6.NewProtocol()},
			})
			ep := channel.New(0, defaultMTU, "")
			if err := s.CreateNIC(nicID1, ep); err != nil {
				t.Fatalf("CreateNIC(%d, _): %s", nicID1, err)
			}
			if err := s.AddProtocolAddress(nicID1, test.nicAddr); err != nil {
				t.Fatalf("AddProtocolAddress(%d, %+v): %s", nicID1, test.nicAddr, err)
			}

			s.SetRouteTable(test.routes)

			var netProto tcpip.NetworkProtocolNumber
			switch l := len(test.remoteAddr); l {
			case header.IPv4AddressSize:
				netProto = header.IPv4ProtocolNumber
			case header.IPv6AddressSize:
				netProto = header.IPv6ProtocolNumber
			default:
				t.Fatalf("got unexpected address length = %d bytes", l)
			}

			if r, err := s.FindRoute(unspecifiedNICID, "" /* localAddr */, test.remoteAddr, netProto, false /* multicastLoop */); err != nil {
				t.Fatalf("FindRoute(%d, '', %s, %d): %s", unspecifiedNICID, test.remoteAddr, netProto, err)
			} else if diff := cmp.Diff(r, test.expectedRoute, cmpopts.IgnoreUnexported(r)); diff != "" {
				t.Errorf("route mismatch (-want +got):\n%s", diff)
			}
		})
	}
}

func TestResolveWith(t *testing.T) {
	const (
		unspecifiedNICID = 0
		nicID            = 1
	)

	s := stack.New(stack.Options{
		NetworkProtocols: []stack.NetworkProtocol{ipv4.NewProtocol(), arp.NewProtocol()},
	})
	ep := channel.New(0, defaultMTU, "")
	ep.LinkEPCapabilities |= stack.CapabilityResolutionRequired
	if err := s.CreateNIC(nicID, ep); err != nil {
		t.Fatalf("CreateNIC(%d, _): %s", nicID, err)
	}
	addr := tcpip.ProtocolAddress{
		Protocol: header.IPv4ProtocolNumber,
		AddressWithPrefix: tcpip.AddressWithPrefix{
			Address:   tcpip.Address(net.ParseIP("192.168.1.58").To4()),
			PrefixLen: 24,
		},
	}
	if err := s.AddProtocolAddress(nicID, addr); err != nil {
		t.Fatalf("AddProtocolAddress(%d, %+v): %s", nicID, addr, err)
	}

	s.SetRouteTable([]tcpip.Route{{Destination: header.IPv4EmptySubnet, NIC: nicID}})

	remoteAddr := tcpip.Address(net.ParseIP("192.168.1.59").To4())
	r, err := s.FindRoute(unspecifiedNICID, "" /* localAddr */, remoteAddr, header.IPv4ProtocolNumber, false /* multicastLoop */)
	if err != nil {
		t.Fatalf("FindRoute(%d, '', %s, %d): %s", unspecifiedNICID, remoteAddr, header.IPv4ProtocolNumber, err)
	}
	defer r.Release()

	// Should initially require resolution.
	if !r.IsResolutionRequired() {
		t.Fatal("got r.IsResolutionRequired() = false, want = true")
	}

	// Manually resolving the route should no longer require resolution.
	r.ResolveWith("\x01")
	if r.IsResolutionRequired() {
		t.Fatal("got r.IsResolutionRequired() = true, want = false")
	}
}<|MERGE_RESOLUTION|>--- conflicted
+++ resolved
@@ -2106,18 +2106,9 @@
 }
 
 func TestNICForwarding(t *testing.T) {
-<<<<<<< HEAD
-	// Create a stack with the fake network protocol, two NICs, each with
-	// an address.
-	s := stack.New(stack.Options{
-		NetworkProtocols: []stack.NetworkProtocol{fakeNetFactory()},
-	})
-	s.SetForwarding(fakeNetNumber, true)
-=======
 	const nicID1 = 1
 	const nicID2 = 2
 	const dstAddr = tcpip.Address("\x03")
->>>>>>> 6d0c5803
 
 	tests := []struct {
 		name      string
@@ -2137,7 +2128,7 @@
 			s := stack.New(stack.Options{
 				NetworkProtocols: []stack.NetworkProtocol{fakeNetFactory()},
 			})
-			s.SetForwarding(true)
+			s.SetForwarding(fakeNetNumber, true)
 
 			ep1 := channel.New(10, defaultMTU, "")
 			if err := s.CreateNIC(nicID1, ep1); err != nil {
